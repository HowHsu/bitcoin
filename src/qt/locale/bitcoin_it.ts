<?xml version="1.0" encoding="utf-8"?>
<!DOCTYPE TS>
<TS version="2.0" language="it">
<defaultcodec>UTF-8</defaultcodec>
<context>
    <name>AboutDialog</name>
    <message>
        <location filename="../forms/aboutdialog.ui" line="14"/>
        <source>About Bitcoin</source>
        <translation>Info su Bitcoin</translation>
    </message>
    <message>
        <location filename="../forms/aboutdialog.ui" line="53"/>
        <source>&lt;b&gt;Bitcoin&lt;/b&gt; version</source>
        <translation>Versione di &lt;b&gt;Bitcoin&lt;/b&gt;</translation>
    </message>
    <message>
        <location filename="../forms/aboutdialog.ui" line="91"/>
        <source>Copyright © 2009-2012 Bitcoin Developers

This is experimental software.

Distributed under the MIT/X11 software license, see the accompanying file license.txt or http://www.opensource.org/licenses/mit-license.php.

This product includes software developed by the OpenSSL Project for use in the OpenSSL Toolkit (http://www.openssl.org/) and cryptographic software written by Eric Young (eay@cryptsoft.com) and UPnP software written by Thomas Bernard.</source>
        <translation>Copyright © 2009-2012 Bitcoin Developers

Questo è un software sperimentale.

Distribuito sotto la licenza software MIT/X11, vedi il file license.txt incluso oppure su http://www.opensource.org/licenses/mit-license.php.

Questo prodotto include software sviluppato dal progetto OpenSSL per l&apos;uso del Toolkit OpenSSL (http://www.openssl.org/), software crittografico scritto da Eric Young (eay@cryptsoft.com) e software UPnP scritto da Thomas Bernard.</translation>
    </message>
</context>
<context>
    <name>AddressBookPage</name>
    <message>
        <location filename="../forms/addressbookpage.ui" line="14"/>
        <source>Address Book</source>
        <translation>Rubrica</translation>
    </message>
    <message>
        <location filename="../forms/addressbookpage.ui" line="20"/>
        <source>These are your Bitcoin addresses for receiving payments.  You may want to give a different one to each sender so you can keep track of who is paying you.</source>
        <translation>Questi sono i tuoi indirizzi Bitcoin per ricevere pagamenti. Potrai darne uno diverso ad ognuno per tenere così traccia di chi ti sta pagando.</translation>
    </message>
    <message>
        <location filename="../forms/addressbookpage.ui" line="33"/>
        <source>Double-click to edit address or label</source>
        <translation>Fai doppio click per modificare o cancellare l&apos;etichetta</translation>
    </message>
    <message>
        <location filename="../forms/addressbookpage.ui" line="57"/>
        <source>Create a new address</source>
        <translation>Crea un nuovo indirizzo</translation>
    </message>
    <message>
        <location filename="../addressbookpage.cpp" line="286"/>
        <source>Comma separated file (*.csv)</source>
        <translation>Testo CSV (*.csv)</translation>
    </message>
    <message>
        <location filename="../addressbookpage.cpp" line="299"/>
        <source>Error exporting</source>
        <translation>Errore nell&apos;esportazione</translation>
    </message>
    <message>
        <location filename="../addressbookpage.cpp" line="299"/>
        <source>Could not write to file %1.</source>
        <translation>Impossibile scrivere sul file %1.</translation>
    </message>
    <message>
        <location filename="../forms/addressbookpage.ui" line="60"/>
        <source>&amp;New Address...</source>
        <translation>&amp;Nuovo indirizzo...</translation>
    </message>
    <message>
        <location filename="../forms/addressbookpage.ui" line="71"/>
        <source>Copy the currently selected address to the system clipboard</source>
        <translation>Copia l&apos;indirizzo attualmente selezionato nella clipboard</translation>
    </message>
    <message>
        <location filename="../forms/addressbookpage.ui" line="74"/>
        <source>&amp;Copy to Clipboard</source>
        <translation>&amp;Copia nella clipboard</translation>
    </message>
    <message>
        <location filename="../forms/addressbookpage.ui" line="85"/>
        <source>Show &amp;QR Code</source>
        <translation>Mostra il codice &amp;QR</translation>
    </message>
    <message>
        <location filename="../forms/addressbookpage.ui" line="99"/>
        <source>Sign &amp;Message</source>
        <translation>Firma il &amp;messaggio</translation>
    </message>
    <message>
        <location filename="../forms/addressbookpage.ui" line="110"/>
        <source>Delete the currently selected address from the list. Only sending addresses can be deleted.</source>
        <translation>Cancella l&apos;indirizzo attualmente selezionato dalla lista. Solo indirizzi d&apos;invio possono essere cancellati.</translation>
    </message>
    <message>
        <location filename="../forms/addressbookpage.ui" line="113"/>
        <source>&amp;Delete</source>
        <translation>&amp;Cancella</translation>
    </message>
    <message>
        <location filename="../forms/addressbookpage.ui" line="96"/>
        <source>Sign a message to prove you own this address</source>
        <translation>Firma un messaggio per dimostrare di possedere questo indirizzo</translation>
    </message>
    <message>
        <location filename="../addressbookpage.cpp" line="65"/>
        <source>Copy address</source>
        <translation>Copia l&apos;indirizzo</translation>
    </message>
    <message>
        <location filename="../addressbookpage.cpp" line="66"/>
        <source>Copy label</source>
        <translation>Copia l&apos;etichetta</translation>
    </message>
    <message>
        <location filename="../addressbookpage.cpp" line="67"/>
        <source>Edit</source>
        <translation>Modifica</translation>
    </message>
    <message>
        <location filename="../addressbookpage.cpp" line="68"/>
        <source>Delete</source>
        <translation>Cancella</translation>
    </message>
    <message>
        <location filename="../addressbookpage.cpp" line="285"/>
        <source>Export Address Book Data</source>
        <translation>Esporta gli indirizzi della rubrica</translation>
    </message>
</context>
<context>
    <name>AddressTableModel</name>
    <message>
        <location filename="../addresstablemodel.cpp" line="78"/>
        <source>Label</source>
        <translation>Etichetta</translation>
    </message>
    <message>
        <location filename="../addresstablemodel.cpp" line="78"/>
        <source>Address</source>
        <translation>Indirizzo</translation>
    </message>
    <message>
        <location filename="../addresstablemodel.cpp" line="114"/>
        <source>(no label)</source>
        <translation>(nessuna etichetta)</translation>
    </message>
</context>
<context>
    <name>AskPassphraseDialog</name>
    <message>
        <location filename="../askpassphrasedialog.cpp" line="38"/>
        <source>This operation needs your wallet passphrase to unlock the wallet.</source>
        <translation>Quest&apos;operazione necessita della passphrase per sbloccare il portamonete.</translation>
    </message>
    <message>
        <location filename="../forms/askpassphrasedialog.ui" line="47"/>
        <source>Enter passphrase</source>
        <translation>Inserisci la passphrase</translation>
    </message>
    <message>
        <location filename="../askpassphrasedialog.cpp" line="126"/>
        <location filename="../askpassphrasedialog.cpp" line="133"/>
        <location filename="../askpassphrasedialog.cpp" line="175"/>
        <location filename="../askpassphrasedialog.cpp" line="181"/>
        <source>Wallet encryption failed</source>
        <translation>Cifratura del portamonete fallita</translation>
    </message>
    <message>
        <location filename="../forms/askpassphrasedialog.ui" line="61"/>
        <source>New passphrase</source>
        <translation>Nuova passphrase</translation>
    </message>
    <message>
        <location filename="../forms/askpassphrasedialog.ui" line="75"/>
        <source>Repeat new passphrase</source>
        <translation>Ripeti la passphrase</translation>
    </message>
    <message>
        <location filename="../askpassphrasedialog.cpp" line="111"/>
        <location filename="../askpassphrasedialog.cpp" line="169"/>
        <source>Wallet encrypted</source>
        <translation>Portamonete cifrato</translation>
    </message>
    <message>
        <location filename="../forms/askpassphrasedialog.ui" line="26"/>
        <source>Dialog</source>
        <translation>Dialogo</translation>
    </message>
    <message>
        <location filename="../forms/askpassphrasedialog.ui" line="94"/>
        <source>TextLabel</source>
        <translation>Etichetta</translation>
    </message>
    <message>
        <location filename="../askpassphrasedialog.cpp" line="127"/>
        <source>Wallet encryption failed due to an internal error. Your wallet was not encrypted.</source>
        <translation>Cifratura del portamonete fallita a causa di un errore interno. Il portamonete non è stato cifrato.</translation>
    </message>
    <message>
        <location filename="../askpassphrasedialog.cpp" line="134"/>
        <location filename="../askpassphrasedialog.cpp" line="182"/>
        <source>The supplied passphrases do not match.</source>
        <translation>Le passphrase inserite non corrispondono.</translation>
    </message>
    <message>
        <location filename="../askpassphrasedialog.cpp" line="51"/>
        <source>Decrypt wallet</source>
        <translation>Decifra il portamonete</translation>
    </message>
    <message>
        <location filename="../askpassphrasedialog.cpp" line="54"/>
        <source>Change passphrase</source>
        <translation>Cambia la passphrase</translation>
    </message>
    <message>
        <location filename="../askpassphrasedialog.cpp" line="35"/>
        <source>Encrypt wallet</source>
        <translation>Cifra il portamonete</translation>
    </message>
    <message>
        <location filename="../askpassphrasedialog.cpp" line="43"/>
        <source>Unlock wallet</source>
        <translation>Sblocca il portamonete</translation>
    </message>
    <message>
        <location filename="../askpassphrasedialog.cpp" line="146"/>
        <location filename="../askpassphrasedialog.cpp" line="157"/>
        <location filename="../askpassphrasedialog.cpp" line="176"/>
        <source>The passphrase entered for the wallet decryption was incorrect.</source>
        <translation>La passphrase inserita per la decifrazione del portamonete è errata.</translation>
    </message>
    <message>
        <location filename="../askpassphrasedialog.cpp" line="46"/>
        <source>This operation needs your wallet passphrase to decrypt the wallet.</source>
        <translation>Quest&apos;operazione necessita della passphrase per decifrare il portamonete,</translation>
    </message>
    <message>
        <location filename="../askpassphrasedialog.cpp" line="55"/>
        <source>Enter the old and new passphrase to the wallet.</source>
        <translation>Inserisci la vecchia e la nuova passphrase per il portamonete.</translation>
    </message>
    <message>
        <location filename="../askpassphrasedialog.cpp" line="102"/>
        <source>WARNING: If you encrypt your wallet and lose your passphrase, you will &lt;b&gt;LOSE ALL OF YOUR BITCOINS&lt;/b&gt;!
Are you sure you wish to encrypt your wallet?</source>
        <translation>ATTENZIONE: se si cifra il portamonete e si perde la frase d&apos;ordine, &lt;b&gt;SI PERDERANNO TUTTI I PROPRI BITCOIN&lt;/b&gt;!
Si è sicuri di voler cifrare il portamonete?</translation>
    </message>
    <message>
        <location filename="../askpassphrasedialog.cpp" line="117"/>
        <source>IMPORTANT: Any previous backups you have made of your wallet file should be replaced with the newly generated, encrypted wallet file. For security reasons, previous backups of the unencrypted wallet file will become useless as soon as you start using the new, encrypted wallet.</source>
        <translation type="unfinished"></translation>
    </message>
    <message>
        <location filename="../askpassphrasedialog.cpp" line="145"/>
        <source>Wallet unlock failed</source>
        <translation>Sblocco del portamonete fallito</translation>
    </message>
    <message>
        <location filename="../askpassphrasedialog.cpp" line="113"/>
        <source>Bitcoin will close now to finish the encryption process. Remember that encrypting your wallet cannot fully protect your bitcoins from being stolen by malware infecting your computer.</source>
        <translation>Bitcoin verrà ora chiuso per finire il processo di crittazione. Ricorda che criptare il tuo portamonete non può fornire una protezione totale contro furti causati da malware che dovessero infettare il tuo computer.</translation>
    </message>
    <message>
        <location filename="../askpassphrasedialog.cpp" line="156"/>
        <source>Wallet decryption failed</source>
        <translation>Decifrazione del portamonete fallita</translation>
    </message>
    <message>
        <location filename="../askpassphrasedialog.cpp" line="34"/>
        <source>Enter the new passphrase to the wallet.&lt;br/&gt;Please use a passphrase of &lt;b&gt;10 or more random characters&lt;/b&gt;, or &lt;b&gt;eight or more words&lt;/b&gt;.</source>
        <translation>Inserisci la passphrase per il portamonete.&lt;br/&gt;Per piacere usare unapassphrase di &lt;b&gt;10 o più caratteri casuali&lt;/b&gt;, o &lt;b&gt;otto o più parole&lt;/b&gt;.</translation>
    </message>
    <message>
        <location filename="../askpassphrasedialog.cpp" line="101"/>
        <source>Confirm wallet encryption</source>
        <translation>Conferma la cifratura del portamonete</translation>
    </message>
    <message>
        <location filename="../askpassphrasedialog.cpp" line="170"/>
        <source>Wallet passphrase was successfully changed.</source>
        <translation>Passphrase del portamonete modificata con successo.</translation>
    </message>
    <message>
        <location filename="../askpassphrasedialog.cpp" line="217"/>
        <location filename="../askpassphrasedialog.cpp" line="241"/>
        <source>Warning: The Caps Lock key is on.</source>
        <translation>Attenzione: tasto Blocco maiuscole attivo.</translation>
    </message>
</context>
<context>
    <name>BitcoinGUI</name>
    <message>
        <location filename="../bitcoingui.cpp" line="191"/>
        <source>&amp;Transactions</source>
        <translation>&amp;Transazioni</translation>
    </message>
    <message>
        <location filename="../bitcoingui.cpp" line="236"/>
        <source>Quit application</source>
        <translation>Chiudi applicazione</translation>
    </message>
    <message>
        <location filename="../bitcoingui.cpp" line="303"/>
        <source>Tabs toolbar</source>
        <translation>Barra degli strumenti &quot;Tabs&quot;</translation>
    </message>
    <message>
        <location filename="../bitcoingui.cpp" line="203"/>
        <source>&amp;Receive coins</source>
        <translation>&amp;Ricevi monete</translation>
    </message>
    <message>
        <location filename="../bitcoingui.cpp" line="204"/>
        <source>Show the list of addresses for receiving payments</source>
        <translation>Mostra la lista di indirizzi su cui ricevere pagamenti</translation>
    </message>
    <message>
        <location filename="../bitcoingui.cpp" line="258"/>
        <source>Change the passphrase used for wallet encryption</source>
        <translation>Cambia la passphrase per la cifratura del portamonete</translation>
    </message>
    <message>
        <location filename="../bitcoingui.cpp" line="71"/>
        <source>Bitcoin Wallet</source>
        <translation>Portamonete di bitcoin</translation>
    </message>
    <message>
        <location filename="../bitcoingui.cpp" line="185"/>
        <source>&amp;Overview</source>
        <translation>&amp;Sintesi</translation>
    </message>
    <message>
        <location filename="../bitcoingui.cpp" line="197"/>
        <source>&amp;Address Book</source>
        <translation>&amp;Rubrica</translation>
    </message>
    <message>
        <location filename="../bitcoingui.cpp" line="198"/>
        <source>Edit the list of stored addresses and labels</source>
        <translation>Modifica la lista degli indirizzi salvati e delle etichette</translation>
    </message>
    <message>
        <location filename="../bitcoingui.cpp" line="209"/>
        <source>&amp;Send coins</source>
        <translation>&amp;Invia monete</translation>
    </message>
    <message>
        <location filename="../bitcoingui.cpp" line="253"/>
        <source>Encrypt or decrypt wallet</source>
        <translation>Cifra o decifra il portamonete</translation>
    </message>
    <message>
        <location filename="../bitcoingui.cpp" line="252"/>
        <source>&amp;Encrypt Wallet</source>
        <translation>&amp;Cifra il portamonete</translation>
    </message>
    <message>
        <location filename="../bitcoingui.cpp" line="240"/>
        <source>Show information about Bitcoin</source>
        <translation>Mostra informazioni su Bitcoin</translation>
    </message>
    <message>
        <location filename="../bitcoingui.cpp" line="243"/>
        <source>Show information about Qt</source>
        <translation>Mostra informazioni su Qt</translation>
    </message>
    <message>
        <location filename="../bitcoingui.cpp" line="250"/>
        <source>&amp;Export...</source>
        <translation>&amp;Esporta...</translation>
    </message>
    <message>
        <location filename="../bitcoingui.cpp" line="327"/>
        <source>[testnet]</source>
        <translation>[testnet]</translation>
    </message>
    <message>
        <location filename="../bitcoingui.cpp" line="242"/>
        <source>About &amp;Qt</source>
        <translation>Informazioni su &amp;Qt</translation>
    </message>
    <message>
        <location filename="../bitcoingui.cpp" line="249"/>
        <source>Show or hide the Bitcoin window</source>
        <translation>Mostra o nascondi la finestra Bitcoin</translation>
    </message>
    <message>
        <location filename="../bitcoingui.cpp" line="391"/>
        <source>Bitcoin client</source>
        <translation>Bitcoin client</translation>
    </message>
    <message>
        <location filename="../bitcoingui.cpp" line="251"/>
        <source>Export the data in the current tab to a file</source>
        <translation>Esporta i dati nella tabella corrente su un file</translation>
    </message>
    <message numerus="yes">
        <location filename="../bitcoingui.cpp" line="482"/>
        <source>%n active connection(s) to Bitcoin network</source>
        <translation>
            <numerusform>%n connessione attiva alla rete Bitcoin</numerusform>
            <numerusform>%n connessioni attive alla rete Bitcoin</numerusform>
        </translation>
    </message>
    <message>
        <location filename="../bitcoingui.cpp" line="256"/>
        <source>Backup wallet to another location</source>
        <translation>Backup portamonete in un&apos;altra locazione</translation>
    </message>
    <message>
        <location filename="../bitcoingui.cpp" line="245"/>
        <source>&amp;Options...</source>
        <translation>&amp;Opzioni...</translation>
    </message>
    <message numerus="yes">
        <location filename="../bitcoingui.cpp" line="508"/>
        <source>~%n block(s) remaining</source>
        <translation>
            <numerusform>~%n blocco rimanente</numerusform>
            <numerusform>~%n blocchi rimanenti</numerusform>
        </translation>
    </message>
    <message>
        <location filename="../bitcoingui.cpp" line="186"/>
        <source>Show general overview of wallet</source>
        <translation>Mostra lo stato generale del portamonete</translation>
    </message>
    <message>
        <location filename="../bitcoingui.cpp" line="519"/>
        <source>Downloaded %1 of %2 blocks of transaction history (%3% done).</source>
        <translation>Scaricati %1 di %2 blocchi dello storico delle transazioni ( il %3% )</translation>
    </message>
    <message>
        <location filename="../bitcoingui.cpp" line="506"/>
        <source>Synchronizing with network...</source>
        <translation>Sto sincronizzando con la rete...</translation>
    </message>
    <message>
        <location filename="../bitcoingui.cpp" line="248"/>
        <source>Show/Hide &amp;Bitcoin</source>
        <translation>Mostra/Nascondi &amp;Bitcoin</translation>
    </message>
    <message>
        <location filename="../bitcoingui.cpp" line="210"/>
        <source>Send coins to a bitcoin address</source>
        <translation>Invia monete ad un indirizzo bitcoin</translation>
    </message>
    <message>
        <location filename="../bitcoingui.cpp" line="215"/>
        <source>Sign &amp;message</source>
        <translation>Firma il &amp;messaggio</translation>
    </message>
    <message>
        <location filename="../bitcoingui.cpp" line="216"/>
        <source>Prove you control an address</source>
        <translation>Dimostra di controllare un indirizzo</translation>
    </message>
    <message>
        <location filename="../bitcoingui.cpp" line="235"/>
        <source>E&amp;xit</source>
        <translation>&amp;Esci</translation>
    </message>
    <message>
        <location filename="../bitcoingui.cpp" line="239"/>
        <source>&amp;About %1</source>
        <translation>&amp;Informazioni su %1</translation>
    </message>
    <message>
        <location filename="../bitcoingui.cpp" line="281"/>
        <source>&amp;File</source>
        <translation>&amp;File</translation>
    </message>
    <message>
<<<<<<< HEAD
        <location filename="../bitcoingui.cpp" line="823"/>
=======
        <location filename="../bitcoingui.cpp" line="615"/>
        <source>This transaction is over the size limit. You can still send it for a fee of %1, which goes to the nodes that process your transaction and helps to support the network. Do you want to pay the fee?</source>
        <translation type="unfinished"></translation>
    </message>
    <message>
        <location filename="../bitcoingui.cpp" line="804"/>
>>>>>>> 13b0b1cd
        <source>Backup Wallet</source>
        <translation>Backup Portamonete</translation>
    </message>
    <message>
<<<<<<< HEAD
        <location filename="../bitcoingui.cpp" line="823"/>
=======
        <location filename="../bitcoingui.cpp" line="804"/>
>>>>>>> 13b0b1cd
        <source>Wallet Data (*.dat)</source>
        <translation>Dati Portamonete (*.dat)</translation>
    </message>
    <message>
<<<<<<< HEAD
        <location filename="../bitcoingui.cpp" line="826"/>
=======
        <location filename="../bitcoingui.cpp" line="807"/>
>>>>>>> 13b0b1cd
        <source>Backup Failed</source>
        <translation>Backup fallito</translation>
    </message>
    <message>
<<<<<<< HEAD
        <location filename="../bitcoingui.cpp" line="826"/>
=======
        <location filename="../bitcoingui.cpp" line="807"/>
>>>>>>> 13b0b1cd
        <source>There was an error trying to save the wallet data to the new location.</source>
        <translation>C&apos;è stato un errore tentanto di salvare i dati del portamonete in un&apos;altra locazione</translation>
    </message>
    <message>
        <location filename="../bitcoingui.cpp" line="255"/>
        <source>&amp;Backup Wallet</source>
        <translation type="unfinished">Backup Portamonete</translation>
    </message>
    <message>
        <location filename="../bitcoingui.cpp" line="257"/>
        <source>&amp;Change Passphrase</source>
        <translation>&amp;Cambia la passphrase</translation>
    </message>
    <message>
        <location filename="../bitcoingui.cpp" line="531"/>
        <source>Downloaded %1 blocks of transaction history.</source>
        <translation>Scaricati %1 blocchi dello storico transazioni.</translation>
    </message>
    <message>
        <location filename="../bitcoingui.cpp" line="290"/>
        <source>&amp;Settings</source>
        <translation>&amp;Impostazioni</translation>
    </message>
    <message numerus="yes">
        <location filename="../bitcoingui.cpp" line="546"/>
        <source>%n second(s) ago</source>
        <translation>
            <numerusform>%n secondo fa</numerusform>
            <numerusform>%n secondi fa</numerusform>
        </translation>
    </message>
    <message>
        <location filename="../bitcoingui.cpp" line="314"/>
        <source>Actions toolbar</source>
        <translation>Barra degli strumenti &quot;Azioni&quot;</translation>
    </message>
    <message>
        <location filename="../bitcoingui.cpp" line="192"/>
        <source>Browse transaction history</source>
        <translation>Cerca nelle transazioni</translation>
    </message>
    <message>
        <location filename="../bitcoingui.cpp" line="246"/>
        <source>Modify configuration options for bitcoin</source>
        <translation>Modifica configurazione opzioni per bitcoin</translation>
    </message>
    <message>
        <location filename="../bitcoingui.cpp" line="418"/>
        <source>bitcoin-qt</source>
        <translation>bitcoin-qt</translation>
    </message>
    <message numerus="yes">
        <location filename="../bitcoingui.cpp" line="550"/>
        <source>%n minute(s) ago</source>
        <translation>
            <numerusform>%n minuto fa</numerusform>
            <numerusform>%n minuti fa</numerusform>
        </translation>
    </message>
    <message numerus="yes">
        <location filename="../bitcoingui.cpp" line="554"/>
        <source>%n hour(s) ago</source>
        <translation>
            <numerusform>%n ora fa</numerusform>
            <numerusform>%n ore fa</numerusform>
        </translation>
    </message>
    <message numerus="yes">
        <location filename="../bitcoingui.cpp" line="558"/>
        <source>%n day(s) ago</source>
        <translation>
            <numerusform>%n giorno fa</numerusform>
            <numerusform>%n giorni fa</numerusform>
        </translation>
    </message>
    <message>
        <location filename="../bitcoingui.cpp" line="564"/>
        <source>Up to date</source>
        <translation>Aggiornato</translation>
    </message>
    <message>
        <location filename="../bitcoingui.cpp" line="569"/>
        <source>Catching up...</source>
        <translation>In aggiornamento...</translation>
    </message>
    <message>
        <location filename="../bitcoingui.cpp" line="577"/>
        <source>Last received block was generated %1.</source>
        <translation>L&apos;ultimo blocco ricevuto è stato generato %1</translation>
    </message>
    <message>
<<<<<<< HEAD
        <location filename="../bitcoingui.cpp" line="633"/>
        <source>This transaction is over the size limit.  You can still send it for a fee of %1, which goes to the nodes that process your transaction and helps to support the network.  Do you want to pay the fee?</source>
        <translation>Questa transazione è superiore al limite di dimensione. È comunque possibile inviarla con una commissione di %1, che va ai nodi che processano la tua transazione e contribuisce a sostenere la rete. Vuoi pagare la commissione?</translation>
    </message>
    <message>
        <location filename="../bitcoingui.cpp" line="665"/>
=======
        <location filename="../bitcoingui.cpp" line="646"/>
>>>>>>> 13b0b1cd
        <source>Sent transaction</source>
        <translation>Transazione inviata</translation>
    </message>
    <message>
<<<<<<< HEAD
        <location filename="../bitcoingui.cpp" line="666"/>
=======
        <location filename="../bitcoingui.cpp" line="647"/>
>>>>>>> 13b0b1cd
        <source>Incoming transaction</source>
        <translation>Transazione ricevuta</translation>
    </message>
    <message>
<<<<<<< HEAD
        <location filename="../bitcoingui.cpp" line="667"/>
=======
        <location filename="../bitcoingui.cpp" line="648"/>
>>>>>>> 13b0b1cd
        <source>Date: %1
Amount: %2
Type: %3
Address: %4
</source>
        <translation>Data: %1
Quantità: %2
Tipo: %3
Indirizzo: %4

</translation>
    </message>
    <message>
<<<<<<< HEAD
        <location filename="../bitcoingui.cpp" line="792"/>
=======
        <location filename="../bitcoingui.cpp" line="773"/>
>>>>>>> 13b0b1cd
        <source>Wallet is &lt;b&gt;encrypted&lt;/b&gt; and currently &lt;b&gt;unlocked&lt;/b&gt;</source>
        <translation>Il portamonete è &lt;b&gt;cifrato&lt;/b&gt; e attualmente &lt;b&gt;sbloccato&lt;/b&gt;</translation>
    </message>
    <message>
<<<<<<< HEAD
        <location filename="../bitcoingui.cpp" line="800"/>
=======
        <location filename="../bitcoingui.cpp" line="781"/>
>>>>>>> 13b0b1cd
        <source>Wallet is &lt;b&gt;encrypted&lt;/b&gt; and currently &lt;b&gt;locked&lt;/b&gt;</source>
        <translation>Il portamonete è &lt;b&gt;cifrato&lt;/b&gt; e attualmente &lt;b&gt;bloccato&lt;/b&gt;</translation>
    </message>
    <message>
<<<<<<< HEAD
        <location filename="../bitcoingui.cpp" line="638"/>
=======
        <location filename="../bitcoingui.cpp" line="619"/>
>>>>>>> 13b0b1cd
        <source>Sending...</source>
        <translation>Invio...</translation>
    </message>
    <message>
        <location filename="../bitcoingui.cpp" line="296"/>
        <source>&amp;Help</source>
        <translation>&amp;Aiuto</translation>
    </message>
    <message>
        <location filename="../bitcoin.cpp" line="127"/>
        <source>A fatal error occurred. Bitcoin can no longer continue safely and will quit.</source>
        <translation type="unfinished"></translation>
    </message>
</context>
<context>
    <name>DisplayOptionsPage</name>
    <message>
        <location filename="../optionsdialog.cpp" line="273"/>
        <source>&amp;Unit to show amounts in: </source>
        <translation>&amp;Unità di misura degli importi in: </translation>
    </message>
    <message>
        <location filename="../optionsdialog.cpp" line="277"/>
        <source>Choose the default subdivision unit to show in the interface, and when sending coins</source>
        <translation>Scegli l&apos;unità di suddivisione di default per l&apos;interfaccia e per l&apos;invio di monete</translation>
    </message>
    <message>
        <location filename="../optionsdialog.cpp" line="284"/>
        <source>&amp;Display addresses in transaction list</source>
        <translation>&amp;Mostra gli indirizzi nella lista delle transazioni</translation>
    </message>
    <message>
        <location filename="../optionsdialog.cpp" line="285"/>
        <source>Whether to show Bitcoin addresses in the transaction list</source>
        <translation type="unfinished"></translation>
    </message>
</context>
<context>
    <name>EditAddressDialog</name>
    <message>
        <location filename="../forms/editaddressdialog.ui" line="14"/>
        <source>Edit Address</source>
        <translation>Modifica l&apos;indirizzo</translation>
    </message>
    <message>
        <location filename="../forms/editaddressdialog.ui" line="25"/>
        <source>&amp;Label</source>
        <translation>&amp;Etichetta</translation>
    </message>
    <message>
        <location filename="../forms/editaddressdialog.ui" line="35"/>
        <source>The label associated with this address book entry</source>
        <translation>L&apos;etichetta associata a questo indirizzo nella rubrica</translation>
    </message>
    <message>
        <location filename="../forms/editaddressdialog.ui" line="42"/>
        <source>&amp;Address</source>
        <translation>&amp;Indirizzo</translation>
    </message>
    <message>
        <location filename="../forms/editaddressdialog.ui" line="52"/>
        <source>The address associated with this address book entry. This can only be modified for sending addresses.</source>
        <translation>L&apos;indirizzo associato a questa voce della rubrica. Si può modificare solo negli indirizzi di spedizione.</translation>
    </message>
    <message>
        <location filename="../editaddressdialog.cpp" line="20"/>
        <source>New receiving address</source>
        <translation>Nuovo indirizzo di ricezione</translation>
    </message>
    <message>
        <location filename="../editaddressdialog.cpp" line="24"/>
        <source>New sending address</source>
        <translation>Nuovo indirizzo d&apos;invio</translation>
    </message>
    <message>
        <location filename="../editaddressdialog.cpp" line="27"/>
        <source>Edit receiving address</source>
        <translation>Modifica indirizzo di ricezione</translation>
    </message>
    <message>
        <location filename="../editaddressdialog.cpp" line="91"/>
        <source>The entered address &quot;%1&quot; is already in the address book.</source>
        <translation>L&apos;indirizzo inserito &quot;%1&quot; è già in rubrica.</translation>
    </message>
    <message>
        <location filename="../editaddressdialog.cpp" line="101"/>
        <source>Could not unlock wallet.</source>
        <translation>Impossibile sbloccare il portamonete.</translation>
    </message>
    <message>
        <location filename="../editaddressdialog.cpp" line="106"/>
        <source>New key generation failed.</source>
        <translation>Generazione della nuova chiave non riuscita.</translation>
    </message>
    <message>
        <location filename="../editaddressdialog.cpp" line="31"/>
        <source>Edit sending address</source>
        <translation>Modifica indirizzo d&apos;invio</translation>
    </message>
    <message>
        <location filename="../editaddressdialog.cpp" line="96"/>
        <source>The entered address &quot;%1&quot; is not a valid bitcoin address.</source>
        <translation>L&apos;indirizzo inserito &quot;%1&quot; non è un indirizzo bitcoin valido.</translation>
    </message>
</context>
<context>
    <name>MainOptionsPage</name>
    <message>
        <location filename="../optionsdialog.cpp" line="171"/>
        <source>&amp;Start Bitcoin on window system startup</source>
        <translation>&amp;Fai partire Bitcoin all&apos;avvio del sistema</translation>
    </message>
    <message>
        <location filename="../optionsdialog.cpp" line="172"/>
        <source>Automatically start Bitcoin after the computer is turned on</source>
        <translation>Avvia automaticamente Bitcoin all&apos;accensione del computer</translation>
    </message>
    <message>
        <location filename="../optionsdialog.cpp" line="176"/>
        <source>&amp;Minimize to the tray instead of the taskbar</source>
        <translation>&amp;Minimizza sul tray invece che sulla barra delle applicazioni</translation>
    </message>
    <message>
        <location filename="../optionsdialog.cpp" line="177"/>
        <source>Show only a tray icon after minimizing the window</source>
        <translation>Mostra solo un&apos;icona nel tray quando si minimizza la finestra</translation>
    </message>
    <message>
        <location filename="../optionsdialog.cpp" line="185"/>
        <source>Map port using &amp;UPnP</source>
        <translation>Mappa le porte tramite l&apos;&amp;UPnP</translation>
    </message>
    <message>
        <location filename="../optionsdialog.cpp" line="180"/>
        <source>M&amp;inimize on close</source>
        <translation>M&amp;inimizza alla chiusura</translation>
    </message>
    <message>
        <location filename="../optionsdialog.cpp" line="186"/>
        <source>Automatically open the Bitcoin client port on the router. This only works when your router supports UPnP and it is enabled.</source>
        <translation>Apri automaticamente la porta del client Bitcoin sul router. Questo funziona solo se il router supporta UPnP ed è abilitato.</translation>
    </message>
    <message>
        <location filename="../optionsdialog.cpp" line="181"/>
        <source>Minimize instead of exit the application when the window is closed. When this option is enabled, the application will be closed only after selecting Quit in the menu.</source>
        <translation>Riduci ad icona, invece di uscire dall&apos;applicazione quando la finestra viene chiusa. Quando questa opzione è attivata, l&apos;applicazione verrà chiusa solo dopo aver selezionato Esci nel menu.</translation>
    </message>
    <message>
        <location filename="../optionsdialog.cpp" line="189"/>
        <source>&amp;Connect through SOCKS4 proxy:</source>
        <translation>&amp;Collegati tramite SOCKS4 proxy:</translation>
    </message>
    <message>
        <location filename="../optionsdialog.cpp" line="190"/>
        <source>Connect to the Bitcoin network through a SOCKS4 proxy (e.g. when connecting through Tor)</source>
        <translation>Connettiti alla rete Bitcon attraverso un proxy SOCKS4 (ad esempio quando ci si collega via Tor)</translation>
    </message>
    <message>
        <location filename="../optionsdialog.cpp" line="195"/>
        <source>Proxy &amp;IP: </source>
        <translation>&amp;IP del proxy: </translation>
    </message>
    <message>
        <location filename="../optionsdialog.cpp" line="201"/>
        <source>IP address of the proxy (e.g. 127.0.0.1)</source>
        <translation>Indirizzo IP del proxy (ad esempio 127.0.0.1)</translation>
    </message>
    <message>
        <location filename="../optionsdialog.cpp" line="204"/>
        <source>&amp;Port: </source>
        <translation>&amp;Porta: </translation>
    </message>
    <message>
        <location filename="../optionsdialog.cpp" line="210"/>
        <source>Port of the proxy (e.g. 1234)</source>
        <translation>Porta del proxy (es. 1234)</translation>
    </message>
    <message>
        <location filename="../optionsdialog.cpp" line="216"/>
        <source>Optional transaction fee per kB that helps make sure your transactions are processed quickly. Most transactions are 1 kB. Fee 0.01 recommended.</source>
        <translation>Commissione di transazione per kB; è opzionale e contribuisce ad assicurare che le transazioni siano elaborate velocemente. Le transazioni sono per la maggior parte da 1 kB. Commissione raccomandata 0,01.</translation>
    </message>
    <message>
        <location filename="../optionsdialog.cpp" line="222"/>
        <source>Pay transaction &amp;fee</source>
        <translation>Paga la &amp;commissione</translation>
    </message>
    <message>
        <location filename="../optionsdialog.cpp" line="232"/>
        <source>Detach databases at shutdown</source>
        <translation type="unfinished"></translation>
    </message>
    <message>
        <location filename="../optionsdialog.cpp" line="233"/>
        <source>Detach block and address databases at shutdown. This means they can be moved to another data directory, but it slows down shutdown. The wallet is always detached.</source>
        <translation type="unfinished"></translation>
    </message>
</context>
<context>
    <name>MessagePage</name>
    <message>
        <location filename="../forms/messagepage.ui" line="105"/>
        <source>Click &quot;Sign Message&quot; to get signature</source>
        <translation>Clicca &quot;Firma il messaggio&quot; per ottenere la firma</translation>
    </message>
    <message>
        <location filename="../forms/messagepage.ui" line="48"/>
        <source>Choose adress from address book</source>
        <translation>Scegli l&apos;indirizzo dalla rubrica</translation>
    </message>
    <message>
        <location filename="../forms/messagepage.ui" line="93"/>
        <source>Enter the message you want to sign here</source>
        <translation>Inserisci qui il messaggio che vuoi firmare</translation>
    </message>
    <message>
        <location filename="../forms/messagepage.ui" line="58"/>
        <source>Alt+A</source>
        <translation>Alt+A</translation>
    </message>
    <message>
        <location filename="../forms/messagepage.ui" line="117"/>
        <source>Sign a message to prove you own this address</source>
        <translation>Firma un messaggio per dimostrare di possedere questo indirizzo</translation>
    </message>
    <message>
        <location filename="../forms/messagepage.ui" line="120"/>
        <source>&amp;Sign Message</source>
        <translation>&amp;Firma il messaggio</translation>
    </message>
    <message>
        <location filename="../forms/messagepage.ui" line="131"/>
        <source>Copy the current signature to the system clipboard</source>
        <translation type="unfinished"></translation>
    </message>
    <message>
        <location filename="../forms/messagepage.ui" line="134"/>
        <source>&amp;Copy to Clipboard</source>
        <translation>&amp;Copia nella clipboard</translation>
    </message>
    <message>
        <location filename="../messagepage.cpp" line="74"/>
        <location filename="../messagepage.cpp" line="89"/>
        <location filename="../messagepage.cpp" line="101"/>
        <source>Error signing</source>
        <translation>Errore nel firmare</translation>
    </message>
    <message>
        <location filename="../messagepage.cpp" line="74"/>
        <source>%1 is not a valid address.</source>
        <translation>%1 non è un indirizzo valido.</translation>
    </message>
    <message>
        <location filename="../messagepage.cpp" line="89"/>
        <source>Private key for %1 is not available.</source>
        <translation>La chiave privata per %1 non è disponibile.</translation>
    </message>
    <message>
        <location filename="../messagepage.cpp" line="101"/>
        <source>Sign failed</source>
        <translation>Firma non riuscita</translation>
    </message>
    <message>
        <location filename="../forms/messagepage.ui" line="14"/>
        <source>Message</source>
        <translation>Messaggio</translation>
    </message>
    <message>
        <location filename="../forms/messagepage.ui" line="20"/>
        <source>You can sign messages with your addresses to prove you own them. Be careful not to sign anything vague, as phishing attacks may try to trick you into signing your identity over to them. Only sign fully-detailed statements you agree to.</source>
        <translation>Puoi firmare messeggi con i tuoi indirizzi per dimostrare che sono tuoi. Fai attenzione a non firmare niente di vago, visto che gli attacchi di phishing potrebbero cercare di spingerti a mettere la tua firma su di loro. Firma solo dichiarazioni completamente dettagliate con cui sei d&apos;accordo.</translation>
    </message>
    <message>
        <location filename="../forms/messagepage.ui" line="38"/>
        <source>The address to sign the message with  (e.g. 1NS17iag9jJgTHD1VXjvLCEnZuQ3rJDE9L)</source>
        <translation type="unfinished">Inserisci un indirizzo Bitcoin (ad esempio 1NS17iag9jJgTHD1VXjvLCEnZuQ3rJDE9L)</translation>
    </message>
    <message>
        <location filename="../forms/messagepage.ui" line="71"/>
        <source>Paste address from clipboard</source>
        <translation>Incollare l&apos;indirizzo dagli appunti</translation>
    </message>
    <message>
        <location filename="../forms/messagepage.ui" line="81"/>
        <source>Alt+P</source>
        <translation>Alt+P</translation>
    </message>
</context>
<context>
    <name>OptionsDialog</name>
    <message>
        <location filename="../optionsdialog.cpp" line="80"/>
        <source>Main</source>
        <translation>Principale</translation>
    </message>
    <message>
        <location filename="../optionsdialog.cpp" line="85"/>
        <source>Display</source>
        <translation>Mostra</translation>
    </message>
    <message>
        <location filename="../optionsdialog.cpp" line="105"/>
        <source>Options</source>
        <translation>Opzioni</translation>
    </message>
</context>
<context>
    <name>OverviewPage</name>
    <message>
        <location filename="../forms/overviewpage.ui" line="61"/>
        <source>0</source>
        <translation>0</translation>
    </message>
    <message>
        <location filename="../forms/overviewpage.ui" line="88"/>
        <source>Wallet</source>
        <translation>Portamonete</translation>
    </message>
    <message>
        <location filename="../forms/overviewpage.ui" line="124"/>
        <source>&lt;b&gt;Recent transactions&lt;/b&gt;</source>
        <translation>&lt;b&gt;Transazioni recenti&lt;/b&gt;</translation>
    </message>
    <message>
        <location filename="../forms/overviewpage.ui" line="40"/>
        <source>Balance:</source>
        <translation>Saldo</translation>
    </message>
    <message>
        <location filename="../forms/overviewpage.ui" line="14"/>
        <source>Form</source>
        <translation>Modulo</translation>
    </message>
    <message>
        <location filename="../forms/overviewpage.ui" line="54"/>
        <source>Number of transactions:</source>
        <translation>Numero di transazioni:</translation>
    </message>
    <message>
        <location filename="../forms/overviewpage.ui" line="68"/>
        <source>Unconfirmed:</source>
        <translation>Non confermato:</translation>
    </message>
    <message>
        <location filename="../overviewpage.cpp" line="103"/>
        <source>Your current balance</source>
        <translation>Saldo attuale</translation>
    </message>
    <message>
        <location filename="../overviewpage.cpp" line="108"/>
        <source>Total of transactions that have yet to be confirmed, and do not yet count toward the current balance</source>
        <translation>Totale delle transazioni in corso di conferma, che non sono ancora incluse nel saldo attuale</translation>
    </message>
    <message>
        <location filename="../overviewpage.cpp" line="111"/>
        <source>Total number of transactions in wallet</source>
        <translation>Numero delle transazioni effettuate</translation>
    </message>
</context>
<context>
    <name>QRCodeDialog</name>
    <message>
        <location filename="../forms/qrcodedialog.ui" line="70"/>
        <source>Amount:</source>
        <translation>Importo:</translation>
    </message>
    <message>
        <location filename="../forms/qrcodedialog.ui" line="144"/>
        <source>Message:</source>
        <translation>Messaggio:</translation>
    </message>
    <message>
        <location filename="../forms/qrcodedialog.ui" line="186"/>
        <source>&amp;Save As...</source>
        <translation>&amp;Salva come...</translation>
    </message>
    <message>
        <location filename="../forms/qrcodedialog.ui" line="32"/>
        <source>QR Code</source>
        <translation>Codice QR</translation>
    </message>
    <message>
        <location filename="../forms/qrcodedialog.ui" line="105"/>
        <source>BTC</source>
        <translation>BTC</translation>
    </message>
    <message>
        <location filename="../qrcodedialog.cpp" line="46"/>
        <source>Error encoding URI into QR Code.</source>
        <translation type="unfinished"></translation>
    </message>
    <message>
        <location filename="../qrcodedialog.cpp" line="64"/>
        <source>Resulting URI too long, try to reduce the text for label / message.</source>
        <translation>L&apos;URI risulta troppo lungo, prova a ridurre il testo nell&apos;etichetta / messaggio.</translation>
    </message>
    <message>
        <location filename="../qrcodedialog.cpp" line="121"/>
        <source>Save Image...</source>
        <translation type="unfinished"></translation>
    </message>
    <message>
        <location filename="../forms/qrcodedialog.ui" line="14"/>
        <source>Dialog</source>
        <translation>Dialogo</translation>
    </message>
    <message>
        <location filename="../forms/qrcodedialog.ui" line="55"/>
        <source>Request Payment</source>
        <translation>Richiedi pagamento</translation>
    </message>
    <message>
        <location filename="../forms/qrcodedialog.ui" line="121"/>
        <source>Label:</source>
        <translation>Etichetta:</translation>
    </message>
    <message>
        <location filename="../qrcodedialog.cpp" line="121"/>
        <source>PNG Images (*.png)</source>
        <translation>Immagini PNG (*.png)</translation>
    </message>
</context>
<context>
    <name>SendCoinsDialog</name>
    <message>
        <location filename="../forms/sendcoinsdialog.ui" line="14"/>
        <location filename="../sendcoinsdialog.cpp" line="123"/>
        <location filename="../sendcoinsdialog.cpp" line="128"/>
        <location filename="../sendcoinsdialog.cpp" line="133"/>
        <location filename="../sendcoinsdialog.cpp" line="138"/>
        <location filename="../sendcoinsdialog.cpp" line="144"/>
        <location filename="../sendcoinsdialog.cpp" line="149"/>
        <location filename="../sendcoinsdialog.cpp" line="154"/>
        <source>Send Coins</source>
        <translation>Spedisci Bitcoin</translation>
    </message>
    <message>
        <location filename="../forms/sendcoinsdialog.ui" line="64"/>
        <source>Send to multiple recipients at once</source>
        <translation>Spedisci a diversi beneficiari in una volta sola</translation>
    </message>
    <message>
        <location filename="../forms/sendcoinsdialog.ui" line="67"/>
        <source>&amp;Add recipient...</source>
        <translation>&amp;Aggiungi beneficiario...</translation>
    </message>
    <message>
        <location filename="../forms/sendcoinsdialog.ui" line="84"/>
        <source>Remove all transaction fields</source>
        <translation>Rimuovi tutti i campi della transazione</translation>
    </message>
    <message>
        <location filename="../forms/sendcoinsdialog.ui" line="106"/>
        <source>Balance:</source>
        <translation>Saldo:</translation>
    </message>
    <message>
        <location filename="../forms/sendcoinsdialog.ui" line="147"/>
        <source>S&amp;end</source>
        <translation>&amp;Spedisci</translation>
    </message>
    <message>
        <location filename="../forms/sendcoinsdialog.ui" line="144"/>
        <source>Confirm the send action</source>
        <translation>Conferma la spedizione</translation>
    </message>
    <message>
        <location filename="../sendcoinsdialog.cpp" line="95"/>
        <source>&lt;b&gt;%1&lt;/b&gt; to %2 (%3)</source>
        <translation>&lt;b&gt;%1&lt;/b&gt; to %2 (%3)</translation>
    </message>
    <message>
        <location filename="../forms/sendcoinsdialog.ui" line="87"/>
        <source>Clear all</source>
        <translation>Cancella tutto</translation>
    </message>
    <message>
        <location filename="../sendcoinsdialog.cpp" line="101"/>
        <source>Are you sure you want to send %1?</source>
        <translation>Si è sicuri di voler spedire %1?</translation>
    </message>
    <message>
        <location filename="../forms/sendcoinsdialog.ui" line="113"/>
        <source>123.456 BTC</source>
        <translation>123,456 BTC</translation>
    </message>
    <message>
        <location filename="../sendcoinsdialog.cpp" line="100"/>
        <source>Confirm send coins</source>
        <translation>Conferma la spedizione di bitcoin</translation>
    </message>
    <message>
        <location filename="../sendcoinsdialog.cpp" line="101"/>
        <source> and </source>
        <translation> e </translation>
    </message>
    <message>
        <location filename="../sendcoinsdialog.cpp" line="124"/>
        <source>The recipient address is not valid, please recheck.</source>
        <translation>L&apos;indirizzo del beneficiario non è valido, per cortesia controlla.</translation>
    </message>
    <message>
        <location filename="../sendcoinsdialog.cpp" line="129"/>
        <source>The amount to pay must be larger than 0.</source>
        <translation>L&apos;importo da pagare dev&apos;essere maggiore di 0.</translation>
    </message>
    <message>
        <location filename="../sendcoinsdialog.cpp" line="134"/>
        <source>The amount exceeds your balance.</source>
        <translation>Nincs ennyi bitcoin az egyenlegeden.</translation>
    </message>
    <message>
        <location filename="../sendcoinsdialog.cpp" line="139"/>
        <source>The total exceeds your balance when the %1 transaction fee is included.</source>
        <translation>Il totale è superiore al saldo attuale includendo la commissione %1.</translation>
    </message>
    <message>
        <location filename="../sendcoinsdialog.cpp" line="145"/>
        <source>Duplicate address found, can only send to each address once per send operation.</source>
        <translation>Trovato un indirizzo doppio, si può spedire solo una volta a ciascun indirizzo in una singola operazione.</translation>
    </message>
    <message>
        <location filename="../sendcoinsdialog.cpp" line="150"/>
        <source>Error: Transaction creation failed.</source>
        <translation>Errore: creazione della transazione fallita.</translation>
    </message>
    <message>
        <location filename="../sendcoinsdialog.cpp" line="155"/>
        <source>Error: The transaction was rejected. This might happen if some of the coins in your wallet were already spent, such as if you used a copy of wallet.dat and coins were spent in the copy but not marked as spent here.</source>
        <translation>Errore: la transazione è stata rifiutata. Ciò accade se alcuni bitcoin nel portamonete sono stati già spesi, ad esempio se è stata usata una copia del file wallet.dat e i bitcoin sono stati spesi dalla copia ma non segnati come spesi qui.</translation>
    </message>
</context>
<context>
    <name>SendCoinsEntry</name>
    <message>
        <location filename="../forms/sendcoinsentry.ui" line="103"/>
        <source>Choose address from address book</source>
        <translation>Scegli l&apos;indirizzo dalla rubrica</translation>
    </message>
    <message>
        <location filename="../forms/sendcoinsentry.ui" line="130"/>
        <source>Alt+P</source>
        <translation>Alt+P</translation>
    </message>
    <message>
        <location filename="../forms/sendcoinsentry.ui" line="137"/>
        <source>Remove this recipient</source>
        <translation>Rimuovere questo beneficiario</translation>
    </message>
    <message>
        <location filename="../forms/sendcoinsentry.ui" line="120"/>
        <source>Paste address from clipboard</source>
        <translation>Incollare l&apos;indirizzo dagli appunti</translation>
    </message>
    <message>
        <location filename="../sendcoinsentry.cpp" line="25"/>
        <source>Enter a Bitcoin address (e.g. 1NS17iag9jJgTHD1VXjvLCEnZuQ3rJDE9L)</source>
        <translation>Inserisci un indirizzo Bitcoin (ad esempio 1NS17iag9jJgTHD1VXjvLCEnZuQ3rJDE9L)</translation>
    </message>
    <message>
        <location filename="../forms/sendcoinsentry.ui" line="14"/>
        <source>Form</source>
        <translation>Modulo</translation>
    </message>
    <message>
<<<<<<< HEAD
=======
        <location filename="../forms/sendcoinsentry.ui" line="130"/>
        <source>Alt+P</source>
        <translation>Alt+P</translation>
    </message>
    <message>
>>>>>>> 13b0b1cd
        <location filename="../forms/sendcoinsentry.ui" line="29"/>
        <source>A&amp;mount:</source>
        <translation>&amp;Importo:</translation>
    </message>
    <message>
        <location filename="../forms/sendcoinsentry.ui" line="42"/>
        <source>Pay &amp;To:</source>
        <translation>Paga &amp;a:</translation>
    </message>
    <message>
        <location filename="../forms/sendcoinsentry.ui" line="66"/>
        <location filename="../sendcoinsentry.cpp" line="26"/>
        <source>Enter a label for this address to add it to your address book</source>
        <translation>Inserisci un&apos;etichetta per questo indirizzo, per aggiungerlo nella rubrica</translation>
    </message>
    <message>
        <location filename="../forms/sendcoinsentry.ui" line="75"/>
        <source>&amp;Label:</source>
        <translation>&amp;Etichetta:</translation>
    </message>
    <message>
        <location filename="../forms/sendcoinsentry.ui" line="93"/>
<<<<<<< HEAD
        <source>The address to send the payment to  (e.g. 1NS17iag9jJgTHD1VXjvLCEnZuQ3rJDE9L)</source>
        <translation>L&apos;indirizzo del beneficiario cui inviare il pagamento (ad esempio 1NS17iag9jJgTHD1VXjvLCEnZuQ3rJDE9L)</translation>
=======
        <source>The address to send the payment to (e.g. 1NS17iag9jJgTHD1VXjvLCEnZuQ3rJDE9L)</source>
        <translation type="unfinished"></translation>
    </message>
    <message>
        <location filename="../forms/sendcoinsentry.ui" line="103"/>
        <source>Choose address from address book</source>
        <translation>Scegli l&apos;indirizzo dalla rubrica</translation>
    </message>
    <message>
        <location filename="../forms/sendcoinsentry.ui" line="137"/>
        <source>Remove this recipient</source>
        <translation>Rimuovere questo beneficiario</translation>
>>>>>>> 13b0b1cd
    </message>
    <message>
        <location filename="../forms/sendcoinsentry.ui" line="113"/>
        <source>Alt+A</source>
        <translation>Alt+A</translation>
    </message>
</context>
<context>
    <name>TransactionDesc</name>
    <message>
        <location filename="../transactiondesc.cpp" line="92"/>
        <source>unknown</source>
        <translation>sconosciuto</translation>
    </message>
    <message>
        <location filename="../transactiondesc.cpp" line="20"/>
        <source>Open for %1 blocks</source>
        <translation>Megnyitva %1 blokkra</translation>
    </message>
    <message>
        <location filename="../transactiondesc.cpp" line="28"/>
        <source>%1/offline?</source>
        <translation>%1/offline?</translation>
    </message>
    <message>
        <location filename="../transactiondesc.cpp" line="30"/>
        <source>%1/unconfirmed</source>
        <translation>%1/non confermato</translation>
    </message>
    <message>
        <location filename="../transactiondesc.cpp" line="50"/>
        <source>&lt;b&gt;Status:&lt;/b&gt; </source>
        <translation>&lt;b&gt;Stato:&lt;/b&gt; </translation>
    </message>
    <message>
        <location filename="../transactiondesc.cpp" line="55"/>
        <source>, has not been successfully broadcast yet</source>
        <translation>, non è stato ancora trasmesso con successo</translation>
    </message>
    <message>
        <location filename="../transactiondesc.cpp" line="57"/>
        <source>, broadcast through %1 node</source>
        <translation>, trasmesso attraverso %1 nodo</translation>
    </message>
    <message>
        <location filename="../transactiondesc.cpp" line="59"/>
        <source>, broadcast through %1 nodes</source>
        <translation>, trasmesso attraverso %1 nodi</translation>
    </message>
    <message>
        <location filename="../transactiondesc.cpp" line="63"/>
        <source>&lt;b&gt;Date:&lt;/b&gt; </source>
        <translation>&lt;b&gt;Data:&lt;/b&gt; </translation>
    </message>
    <message>
        <location filename="../transactiondesc.cpp" line="70"/>
        <source>&lt;b&gt;Source:&lt;/b&gt; Generated&lt;br&gt;</source>
        <translation>&lt;b&gt;Fonte:&lt;/b&gt; Generato&lt;br&gt;</translation>
    </message>
    <message>
        <location filename="../transactiondesc.cpp" line="75"/>
        <location filename="../transactiondesc.cpp" line="92"/>
        <source>&lt;b&gt;From:&lt;/b&gt; </source>
        <translation>&lt;b&gt;Da:&lt;/b&gt; </translation>
    </message>
    <message>
        <location filename="../transactiondesc.cpp" line="93"/>
        <location filename="../transactiondesc.cpp" line="116"/>
        <location filename="../transactiondesc.cpp" line="175"/>
        <source>&lt;b&gt;To:&lt;/b&gt; </source>
        <translation>&lt;b&gt;Per:&lt;/b&gt; </translation>
    </message>
    <message>
        <location filename="../transactiondesc.cpp" line="96"/>
        <source> (yours, label: </source>
        <translation> (vostro, etichetta: </translation>
    </message>
    <message>
        <location filename="../transactiondesc.cpp" line="98"/>
        <source> (yours)</source>
        <translation> (vostro)</translation>
    </message>
    <message>
        <location filename="../transactiondesc.cpp" line="133"/>
        <location filename="../transactiondesc.cpp" line="147"/>
        <location filename="../transactiondesc.cpp" line="192"/>
        <location filename="../transactiondesc.cpp" line="209"/>
        <source>&lt;b&gt;Credit:&lt;/b&gt; </source>
        <translation>&lt;b&gt;Credito:&lt;/b&gt; </translation>
    </message>
    <message>
        <location filename="../transactiondesc.cpp" line="135"/>
        <source>(%1 matures in %2 more blocks)</source>
        <translation>(%1 matura in altri %2 blocchi)</translation>
    </message>
    <message>
        <location filename="../transactiondesc.cpp" line="139"/>
        <source>(not accepted)</source>
        <translation>(non accettate)</translation>
    </message>
    <message>
        <location filename="../transactiondesc.cpp" line="183"/>
        <location filename="../transactiondesc.cpp" line="191"/>
        <location filename="../transactiondesc.cpp" line="206"/>
        <source>&lt;b&gt;Debit:&lt;/b&gt; </source>
        <translation>&lt;b&gt;Debito:&lt;/b&gt; </translation>
    </message>
    <message>
        <location filename="../transactiondesc.cpp" line="197"/>
        <source>&lt;b&gt;Transaction fee:&lt;/b&gt; </source>
        <translation>&lt;b&gt;Tranzakciós díj:&lt;/b&gt; </translation>
    </message>
    <message>
        <location filename="../transactiondesc.cpp" line="213"/>
        <source>&lt;b&gt;Net amount:&lt;/b&gt; </source>
        <translation>&lt;b&gt;Importo netto:&lt;/b&gt; </translation>
    </message>
    <message>
        <location filename="../transactiondesc.cpp" line="219"/>
        <source>Message:</source>
        <translation>Messaggio:</translation>
    </message>
    <message>
        <location filename="../transactiondesc.cpp" line="221"/>
        <source>Comment:</source>
        <translation>Commento:</translation>
    </message>
    <message>
        <location filename="../transactiondesc.cpp" line="223"/>
        <source>Transaction ID:</source>
        <translation>ID della transazione:</translation>
    </message>
    <message>
        <location filename="../transactiondesc.cpp" line="226"/>
        <source>Generated coins must wait 120 blocks before they can be spent.  When you generated this block, it was broadcast to the network to be added to the block chain.  If it fails to get into the chain, it will change to &quot;not accepted&quot; and not be spendable.  This may occasionally happen if another node generates a block within a few seconds of yours.</source>
        <translation>Bisogna attendere 120 blocchi prima di spendere I bitcoin generati. Quando è stato generato questo blocco, è stato trasmesso alla rete per aggiungerlo alla catena di blocchi. Se non riesce a entrare nella catena, verrà modificato in &quot;non accettato&quot; e non sarà spendibile. Questo può accadere a volte, se un altro nodo genera un blocco entro pochi secondi del tuo.</translation>
    </message>
    <message>
        <location filename="../transactiondesc.cpp" line="22"/>
        <source>Open until %1</source>
        <translation>Aperto fino a %1</translation>
    </message>
    <message>
        <location filename="../transactiondesc.cpp" line="32"/>
        <source>%1 confirmations</source>
        <translation>%1 conferme</translation>
    </message>
</context>
<context>
    <name>TransactionDescDialog</name>
    <message>
        <location filename="../forms/transactiondescdialog.ui" line="14"/>
        <source>Transaction details</source>
        <translation>Dettagli sulla transazione</translation>
    </message>
    <message>
        <location filename="../forms/transactiondescdialog.ui" line="20"/>
        <source>This pane shows a detailed description of the transaction</source>
        <translation>Questo pannello mostra una descrizione dettagliata della transazione</translation>
    </message>
</context>
<context>
    <name>TransactionTableModel</name>
    <message>
        <location filename="../transactiontablemodel.cpp" line="214"/>
        <source>Type</source>
        <translation>Tipo</translation>
    </message>
    <message>
        <location filename="../transactiontablemodel.cpp" line="214"/>
        <source>Address</source>
        <translation>Indirizzo</translation>
    </message>
    <message>
        <location filename="../transactiontablemodel.cpp" line="214"/>
        <source>Amount</source>
        <translation>Importo</translation>
    </message>
    <message>
        <location filename="../transactiontablemodel.cpp" line="280"/>
        <source>Open until %1</source>
        <translation>Aperto fino a %1</translation>
    </message>
    <message>
        <location filename="../transactiontablemodel.cpp" line="283"/>
        <source>Offline (%1 confirmations)</source>
        <translation>Offline (%1 conferme)</translation>
    </message>
    <message>
        <location filename="../transactiontablemodel.cpp" line="286"/>
        <source>Unconfirmed (%1 of %2 confirmations)</source>
        <translation>Non confermati (%1 su %2 conferme)</translation>
    </message>
    <message>
        <location filename="../transactiontablemodel.cpp" line="289"/>
        <source>Confirmed (%1 confirmations)</source>
        <translation>Confermato (%1 conferme)</translation>
    </message>
    <message>
        <location filename="../transactiontablemodel.cpp" line="303"/>
        <source>This block was not received by any other nodes and will probably not be accepted!</source>
        <translation>Questo blocco non è stato ricevuto da altri nodi e probabilmente non sarà accettato!</translation>
    </message>
    <message>
        <location filename="../transactiontablemodel.cpp" line="306"/>
        <source>Generated but not accepted</source>
        <translation>Generati, ma non accettati</translation>
    </message>
    <message>
        <location filename="../transactiontablemodel.cpp" line="349"/>
        <source>Received with</source>
        <translation>Ricevuto tramite</translation>
    </message>
    <message>
        <location filename="../transactiontablemodel.cpp" line="351"/>
        <source>Received from</source>
        <translation>Ricevuto da</translation>
    </message>
    <message>
        <location filename="../transactiontablemodel.cpp" line="354"/>
        <source>Sent to</source>
        <translation>Spedito a</translation>
    </message>
    <message>
        <location filename="../transactiontablemodel.cpp" line="356"/>
        <source>Payment to yourself</source>
        <translation>Pagamento a te stesso</translation>
    </message>
    <message>
        <location filename="../transactiontablemodel.cpp" line="358"/>
        <source>Mined</source>
        <translation>Ottenuto dal mining</translation>
    </message>
    <message>
        <location filename="../transactiontablemodel.cpp" line="396"/>
        <source>(n/a)</source>
        <translation>(N / a)</translation>
    </message>
    <message>
        <location filename="../transactiontablemodel.cpp" line="595"/>
        <source>Transaction status. Hover over this field to show number of confirmations.</source>
        <translation>Stato della transazione. Passare con il mouse su questo campo per vedere il numero di conferme.</translation>
    </message>
    <message>
        <location filename="../transactiontablemodel.cpp" line="597"/>
        <source>Date and time that the transaction was received.</source>
        <translation>Data e ora in cui la transazione è stata ricevuta.</translation>
    </message>
    <message>
        <location filename="../transactiontablemodel.cpp" line="599"/>
        <source>Type of transaction.</source>
        <translation>Tipo di transazione.</translation>
    </message>
    <message>
        <location filename="../transactiontablemodel.cpp" line="601"/>
        <source>Destination address of transaction.</source>
        <translation>Indirizzo di destinazione della transazione.</translation>
    </message>
    <message>
        <location filename="../transactiontablemodel.cpp" line="603"/>
        <source>Amount removed from or added to balance.</source>
        <translation>Importo rimosso o aggiunto al saldo.</translation>
    </message>
    <message>
        <location filename="../transactiontablemodel.cpp" line="214"/>
        <source>Date</source>
        <translation>Data</translation>
    </message>
    <message numerus="yes">
        <location filename="../transactiontablemodel.cpp" line="277"/>
        <source>Open for %n block(s)</source>
        <translation>
            <numerusform>Aperto per %n blocco</numerusform>
            <numerusform>Aperto per %n blocchi</numerusform>
        </translation>
    </message>
    <message numerus="yes">
        <location filename="../transactiontablemodel.cpp" line="297"/>
        <source>Mined balance will be available in %n more blocks</source>
        <translation>
            <numerusform>Il saldo generato sarà disponibile tra %n altro blocco</numerusform>
            <numerusform>Il saldo generato sarà disponibile tra %n altri blocchi</numerusform>
        </translation>
    </message>
</context>
<context>
    <name>TransactionView</name>
    <message>
        <location filename="../transactionview.cpp" line="77"/>
        <source>Mined</source>
        <translation>Ottenuto dal mining</translation>
    </message>
    <message>
        <location filename="../transactionview.cpp" line="84"/>
        <source>Enter address or label to search</source>
        <translation>Inserisci un indirizzo o un&apos;etichetta da cercare</translation>
    </message>
    <message>
        <location filename="../transactionview.cpp" line="90"/>
        <source>Min amount</source>
        <translation>Importo minimo</translation>
    </message>
    <message>
        <location filename="../transactionview.cpp" line="124"/>
        <source>Copy address</source>
        <translation>Copia l&apos;indirizzo</translation>
    </message>
    <message>
        <location filename="../transactionview.cpp" line="61"/>
        <source>Range...</source>
        <translation>Intervallo...</translation>
    </message>
    <message>
        <location filename="../transactionview.cpp" line="74"/>
        <source>Sent to</source>
        <translation>Spedito a</translation>
    </message>
    <message>
        <location filename="../transactionview.cpp" line="126"/>
        <source>Copy amount</source>
        <translation>Copia l&apos;importo</translation>
    </message>
    <message>
        <location filename="../transactionview.cpp" line="125"/>
        <source>Copy label</source>
        <translation>Copia l&apos;etichetta</translation>
    </message>
    <message>
        <location filename="../transactionview.cpp" line="127"/>
        <source>Edit label</source>
        <translation>Modifica l&apos;etichetta</translation>
    </message>
    <message>
        <location filename="../transactionview.cpp" line="280"/>
        <source>Date</source>
        <translation>Data</translation>
    </message>
    <message>
        <location filename="../transactionview.cpp" line="270"/>
        <source>Export Transaction Data</source>
        <translation>Esporta i dati della transazione</translation>
    </message>
    <message>
        <location filename="../transactionview.cpp" line="282"/>
        <source>Label</source>
        <translation>Etichetta</translation>
    </message>
    <message>
        <location filename="../transactionview.cpp" line="271"/>
        <source>Comma separated file (*.csv)</source>
        <translation>Testo CSV (*.csv)</translation>
    </message>
    <message>
        <location filename="../transactionview.cpp" line="284"/>
        <source>Amount</source>
        <translation>Importo</translation>
    </message>
    <message>
        <location filename="../transactionview.cpp" line="55"/>
        <location filename="../transactionview.cpp" line="71"/>
        <source>All</source>
        <translation>Tutti</translation>
    </message>
    <message>
        <location filename="../transactionview.cpp" line="56"/>
        <source>Today</source>
        <translation>Oggi</translation>
    </message>
    <message>
        <location filename="../transactionview.cpp" line="57"/>
        <source>This week</source>
        <translation>Questa settimana</translation>
    </message>
    <message>
        <location filename="../transactionview.cpp" line="58"/>
        <source>This month</source>
        <translation>Questo mese</translation>
    </message>
    <message>
        <location filename="../transactionview.cpp" line="283"/>
        <source>Address</source>
        <translation>Indirizzo</translation>
    </message>
    <message>
        <location filename="../transactionview.cpp" line="60"/>
        <source>This year</source>
        <translation>Quest&apos;anno</translation>
    </message>
    <message>
        <location filename="../transactionview.cpp" line="72"/>
        <source>Received with</source>
        <translation>Ricevuto tramite</translation>
    </message>
    <message>
        <location filename="../transactionview.cpp" line="76"/>
        <source>To yourself</source>
        <translation>A te</translation>
    </message>
    <message>
        <location filename="../transactionview.cpp" line="78"/>
        <source>Other</source>
        <translation>Altro</translation>
    </message>
    <message>
        <location filename="../transactionview.cpp" line="128"/>
        <source>Show details...</source>
        <translation>Mostra i dettagli...</translation>
    </message>
    <message>
        <location filename="../transactionview.cpp" line="285"/>
        <source>ID</source>
        <translation>ID</translation>
    </message>
    <message>
        <location filename="../transactionview.cpp" line="279"/>
        <source>Confirmed</source>
        <translation>Confermato</translation>
    </message>
    <message>
        <location filename="../transactionview.cpp" line="289"/>
        <source>Error exporting</source>
        <translation>Errore nell&apos;esportazione</translation>
    </message>
    <message>
        <location filename="../transactionview.cpp" line="281"/>
        <source>Type</source>
        <translation>Tipo</translation>
    </message>
    <message>
        <location filename="../transactionview.cpp" line="289"/>
        <source>Could not write to file %1.</source>
        <translation>Impossibile scrivere sul file %1.</translation>
    </message>
    <message>
        <location filename="../transactionview.cpp" line="384"/>
        <source>Range:</source>
        <translation>Intervallo:</translation>
    </message>
    <message>
        <location filename="../transactionview.cpp" line="59"/>
        <source>Last month</source>
        <translation>Il mese scorso</translation>
    </message>
    <message>
        <location filename="../transactionview.cpp" line="392"/>
        <source>to</source>
        <translation>a</translation>
    </message>
</context>
<context>
    <name>WalletModel</name>
    <message>
        <location filename="../walletmodel.cpp" line="142"/>
        <source>Sending...</source>
        <translation>Invio...</translation>
    </message>
</context>
<context>
    <name>bitcoin-core</name>
    <message>
        <location filename="../bitcoinstrings.cpp" line="41"/>
        <source>Bitcoin version</source>
        <translation>Versione di Bitcoin</translation>
    </message>
    <message>
        <location filename="../bitcoinstrings.cpp" line="109"/>
        <source>Cannot obtain a lock on data directory %s.  Bitcoin is probably already running.</source>
        <translation>Non è possibile ottenere i dati sulla directory %s. Probabilmente Bitcoin è già in esecuzione.</translation>
    </message>
    <message>
        <location filename="../bitcoinstrings.cpp" line="113"/>
        <source>Loading addresses...</source>
        <translation>Caricamento indirizzi...</translation>
    </message>
    <message>
        <location filename="../bitcoinstrings.cpp" line="117"/>
        <source>Loading wallet...</source>
        <translation>Caricamento portamonete...</translation>
    </message>
    <message>
        <location filename="../bitcoinstrings.cpp" line="125"/>
        <source>Rescanning...</source>
        <translation>Ripetere la scansione...</translation>
    </message>
    <message>
        <location filename="../bitcoinstrings.cpp" line="112"/>
        <source>Bitcoin</source>
        <translation>Bitcoin</translation>
    </message>
    <message>
        <location filename="../bitcoinstrings.cpp" line="132"/>
        <source>Error: CreateThread(StartNode) failed</source>
        <translation>Errore: CreateThread(StartNode) non riuscito</translation>
    </message>
    <message>
        <location filename="../bitcoinstrings.cpp" line="20"/>
        <source>Warning: Disk space is low</source>
        <translation>Attenzione: lo spazio su disco è scarso</translation>
    </message>
    <message>
        <location filename="../bitcoinstrings.cpp" line="128"/>
        <source>Invalid amount for -paytxfee=&lt;amount&gt;</source>
        <translation>Importo non valido per -paytxfee=&lt;amount&gt;</translation>
    </message>
    <message>
        <location filename="../bitcoinstrings.cpp" line="129"/>
        <source>Warning: -paytxfee is set very high.  This is the transaction fee you will pay if you send a transaction.</source>
        <translation>Attenzione: -paytxfee è molto alta. Questa è la commissione che si paga quando si invia una transazione.</translation>
    </message>
    <message>
        <location filename="../bitcoinstrings.cpp" line="38"/>
        <source>Warning: Please check that your computer&apos;s date and time are correct.  If your clock is wrong Bitcoin will not work properly.</source>
        <translation>Attenzione: si prega di controllare che la data del computer e l&apos;ora siano corrette. Se il vostro orologio è sbagliato Bitcoin non funziona correttamente.</translation>
    </message>
    <message>
        <location filename="../bitcoinstrings.cpp" line="116"/>
        <source>Error loading blkindex.dat</source>
        <translation>Errore caricamento blkindex.dat</translation>
    </message>
    <message>
        <location filename="../bitcoinstrings.cpp" line="119"/>
        <source>Error loading wallet.dat: Wallet requires newer version of Bitcoin</source>
        <translation>Errore caricamento wallet.dat: il wallet richiede una versione nuova di Bitcoin</translation>
    </message>
    <message>
        <location filename="../bitcoinstrings.cpp" line="43"/>
        <source>Send command to -server or bitcoind</source>
        <translation>Manda il comando a -server o bitcoind
</translation>
    </message>
    <message>
        <location filename="../bitcoinstrings.cpp" line="46"/>
        <source>Options:</source>
        <translation>Opzioni:
</translation>
    </message>
    <message>
        <location filename="../bitcoinstrings.cpp" line="47"/>
        <source>Specify configuration file (default: bitcoin.conf)</source>
        <translation>Specifica il file di configurazione (di default: bitcoin.conf)
</translation>
    </message>
    <message>
        <location filename="../bitcoinstrings.cpp" line="45"/>
        <source>Get help for a command</source>
        <translation>Aiuto su un comando
</translation>
    </message>
    <message>
        <location filename="../bitcoinstrings.cpp" line="49"/>
        <source>Generate coins</source>
        <translation>Genera Bitcoin
</translation>
    </message>
    <message>
        <location filename="../bitcoinstrings.cpp" line="50"/>
        <source>Don&apos;t generate coins</source>
        <translation>Non generare Bitcoin
</translation>
    </message>
    <message>
        <location filename="../bitcoinstrings.cpp" line="48"/>
        <source>Specify pid file (default: bitcoind.pid)</source>
        <translation>Specifica il file pid (default: bitcoind.pid)
</translation>
    </message>
    <message>
        <location filename="../bitcoinstrings.cpp" line="54"/>
        <source>Set database cache size in megabytes (default: 25)</source>
        <translation>Imposta la dimensione cache del database in megabyte (default: 25)</translation>
    </message>
    <message>
        <location filename="../bitcoinstrings.cpp" line="56"/>
        <source>Specify connection timeout (in milliseconds)</source>
        <translation>Specifica il timeout di connessione (in millisecondi)
</translation>
    </message>
    <message>
        <location filename="../bitcoinstrings.cpp" line="53"/>
        <source>Specify data directory</source>
        <translation>Specifica la cartella dati
</translation>
    </message>
    <message>
        <location filename="../bitcoinstrings.cpp" line="67"/>
        <source>Threshold for disconnecting misbehaving peers (default: 100)</source>
        <translation>Soglia di disconnessione dei peer di cattiva qualità (default: 100)</translation>
    </message>
    <message>
        <location filename="../bitcoinstrings.cpp" line="60"/>
        <source>Maintain at most &lt;n&gt; connections to peers (default: 125)</source>
        <translation>Mantieni al massimo &lt;n&gt; connessioni ai peer (default: 125)</translation>
    </message>
    <message>
        <location filename="../bitcoinstrings.cpp" line="51"/>
        <source>Start minimized</source>
        <translation>Parti in icona
</translation>
    </message>
    <message>
        <location filename="../bitcoinstrings.cpp" line="52"/>
        <source>Show splash screen on startup (default: 1)</source>
        <translation>Mostra finestra di presentazione all&apos;avvio (default: 1)</translation>
    </message>
    <message>
        <location filename="../bitcoinstrings.cpp" line="79"/>
        <source>Run in the background as a daemon and accept commands</source>
        <translation>Esegui in background come demone e accetta i comandi
</translation>
    </message>
    <message>
        <location filename="../bitcoinstrings.cpp" line="80"/>
        <source>Use the test network</source>
        <translation>Utilizza la rete di prova
</translation>
    </message>
    <message>
        <location filename="../bitcoinstrings.cpp" line="68"/>
        <source>Number of seconds to keep misbehaving peers from reconnecting (default: 86400)</source>
        <translation>Numero di secondi di sospensione che i peer di cattiva qualità devono trascorrere prima di riconnettersi (default: 86400)</translation>
    </message>
    <message>
        <location filename="../bitcoinstrings.cpp" line="57"/>
        <source>Connect through socks4 proxy</source>
        <translation>Connessione tramite socks4 proxy
</translation>
    </message>
    <message>
        <location filename="../bitcoinstrings.cpp" line="58"/>
        <source>Allow DNS lookups for addnode and connect</source>
        <translation>Consenti ricerche DNS per aggiungere nodi e collegare
</translation>
    </message>
    <message>
        <location filename="../bitcoinstrings.cpp" line="82"/>
        <source>Prepend debug output with timestamp</source>
        <translation>Anteponi all&apos;output di debug una marca temporale</translation>
    </message>
    <message>
        <location filename="../bitcoinstrings.cpp" line="87"/>
        <source>Listen for JSON-RPC connections on &lt;port&gt; (default: 8332)</source>
        <translation>Attendi le connessioni JSON-RPC su &lt;porta&gt; (default: 8332)
</translation>
    </message>
    <message>
        <location filename="../bitcoinstrings.cpp" line="83"/>
        <source>Send trace/debug info to console instead of debug.log file</source>
        <translation>Invia le informazioni di trace/debug alla console invece che al file debug.log</translation>
    </message>
    <message>
        <location filename="../bitcoinstrings.cpp" line="8"/>
        <source>Error: Wallet locked, unable to create transaction  </source>
        <translation type="unfinished"></translation>
    </message>
    <message>
        <location filename="../bitcoinstrings.cpp" line="21"/>
        <source>To use the %s option</source>
        <translation type="unfinished"></translation>
    </message>
    <message>
        <location filename="../bitcoinstrings.cpp" line="22"/>
        <source>%s, you must set a rpcpassword in the configuration file:
 %s
It is recommended you use the following random password:
rpcuser=bitcoinrpc
rpcpassword=%s
(you do not need to remember this password)
If the file does not exist, create it with owner-readable-only file permissions.
</source>
        <translation type="unfinished"></translation>
    </message>
    <message>
        <location filename="../bitcoinstrings.cpp" line="33"/>
        <source>You must set rpcpassword=&lt;password&gt; in the configuration file:
%s
If the file does not exist, create it with owner-readable-only file permissions.</source>
        <translation type="unfinished"></translation>
    </message>
    <message>
        <location filename="../bitcoinstrings.cpp" line="55"/>
        <source>Set database disk log size in megabytes (default: 100)</source>
        <translation type="unfinished"></translation>
    </message>
    <message>
        <location filename="../bitcoinstrings.cpp" line="63"/>
        <source>Find peers using internet relay chat (default: 0)</source>
        <translation type="unfinished"></translation>
    </message>
    <message>
        <location filename="../bitcoinstrings.cpp" line="64"/>
        <source>Accept connections from outside (default: 1)</source>
        <translation type="unfinished"></translation>
    </message>
    <message>
        <location filename="../bitcoinstrings.cpp" line="65"/>
        <source>Set language, for example &quot;de_DE&quot; (default: system locale)</source>
        <translation>Imposta lingua, ad esempio &quot;it_IT&quot; (predefinita: lingua di sistema)</translation>
    </message>
    <message>
        <location filename="../bitcoinstrings.cpp" line="66"/>
        <source>Find peers using DNS lookup (default: 1)</source>
        <translation type="unfinished"></translation>
    </message>
    <message>
        <location filename="../bitcoinstrings.cpp" line="75"/>
        <source>Detach block and address databases. Increases shutdown time (default: 0)</source>
        <translation type="unfinished"></translation>
    </message>
    <message>
        <location filename="../bitcoinstrings.cpp" line="85"/>
        <source>Username for JSON-RPC connections</source>
        <translation>Nome utente per connessioni JSON-RPC
</translation>
    </message>
    <message>
        <location filename="../bitcoinstrings.cpp" line="90"/>
        <source>Execute command when the best block changes (%s in cmd is replaced by block hash)</source>
        <translation type="unfinished"></translation>
    </message>
    <message>
        <location filename="../bitcoinstrings.cpp" line="93"/>
        <source>Upgrade wallet to latest format</source>
        <translation>Aggiorna il wallet all&apos;ultimo formato</translation>
    </message>
    <message>
        <location filename="../bitcoinstrings.cpp" line="94"/>
        <source>Set key pool size to &lt;n&gt; (default: 100)</source>
        <translation>Impostare la quantità di chiavi di riserva a &lt;n&gt; (default: 100)
</translation>
    </message>
    <message>
        <location filename="../bitcoinstrings.cpp" line="95"/>
        <source>Rescan the block chain for missing wallet transactions</source>
        <translation>Ripeti analisi della catena dei blocchi per cercare le transazioni  mancanti dal portamonete
</translation>
    </message>
    <message>
        <location filename="../bitcoinstrings.cpp" line="96"/>
        <source>How many blocks to check at startup (default: 2500, 0 = all)</source>
        <translation>Quanti blocchi da controllare all&apos;avvio (default: 2500, 0 = tutti)</translation>
    </message>
    <message>
        <location filename="../bitcoinstrings.cpp" line="62"/>
        <source>Connect only to the specified node</source>
        <translation>Connetti solo al nodo specificato
</translation>
    </message>
    <message>
        <location filename="../bitcoinstrings.cpp" line="72"/>
        <source>Maximum per-connection send buffer, &lt;n&gt;*1000 bytes (default: 10000)</source>
        <translation>Buffer di invio massimo per connessione, &lt;n&gt;*1000 byte (default: 10000)</translation>
    </message>
    <message>
        <location filename="../bitcoinstrings.cpp" line="86"/>
        <source>Password for JSON-RPC connections</source>
        <translation>Password per connessioni JSON-RPC
</translation>
    </message>
    <message>
        <location filename="../bitcoinstrings.cpp" line="81"/>
        <source>Output extra debugging information</source>
        <translation>Produci informazioni extra utili al debug</translation>
    </message>
    <message>
        <location filename="../bitcoinstrings.cpp" line="32"/>
        <source>An error occurred while setting up the RPC port %u for listening: %s</source>
        <translation type="unfinished"></translation>
    </message>
    <message>
        <location filename="../bitcoinstrings.cpp" line="97"/>
        <source>How thorough the block verification is (0-6, default: 1)</source>
        <translation type="unfinished"></translation>
    </message>
    <message>
        <location filename="../bitcoinstrings.cpp" line="104"/>
        <source>Acceptable ciphers (default: TLSv1+HIGH:!SSLv2:!aNULL:!eNULL:!AH:!3DES:@STRENGTH)</source>
        <translation>Cifrari accettabili (default: TLSv1+HIGH:!SSLv2:!aNULL:!eNULL:!AH:!3DES:@STRENGTH)
</translation>
    </message>
    <message>
<<<<<<< HEAD
        <location filename="../bitcoinstrings.cpp" line="115"/>
        <source>Loading block index...</source>
        <translation>Caricamento dell&apos;indice del blocco...</translation>
    </message>
    <message>
        <location filename="../bitcoinstrings.cpp" line="122"/>
=======
        <location filename="../bitcoinstrings.cpp" line="72"/>
        <source>Cannot obtain a lock on data directory %s. Bitcoin is probably already running.</source>
        <translation type="unfinished"></translation>
    </message>
    <message>
        <location filename="../bitcoinstrings.cpp" line="84"/>
>>>>>>> 13b0b1cd
        <source>Cannot downgrade wallet</source>
        <translation type="unfinished"></translation>
    </message>
    <message>
        <location filename="../bitcoinstrings.cpp" line="123"/>
        <source>Cannot initialize keypool</source>
        <translation type="unfinished"></translation>
    </message>
    <message>
        <location filename="../bitcoinstrings.cpp" line="124"/>
        <source>Cannot write default address</source>
        <translation type="unfinished"></translation>
    </message>
    <message>
        <location filename="../bitcoinstrings.cpp" line="126"/>
        <source>Done loading</source>
        <translation>Caricamento completato</translation>
    </message>
    <message>
        <location filename="../bitcoinstrings.cpp" line="127"/>
        <source>Invalid -proxy address</source>
        <translation>Indirizzo -proxy non valido</translation>
    </message>
    <message>
        <location filename="../bitcoinstrings.cpp" line="133"/>
        <source>Unable to bind to port %d on this computer.  Bitcoin is probably already running.</source>
        <translation>Impossibile collegarsi alla porta %d su questo computer. Probabilmente Bitcoin è già in esecuzione.</translation>
    </message>
    <message>
        <location filename="../bitcoinstrings.cpp" line="42"/>
        <source>Usage:</source>
        <translation>Utilizzo:</translation>
    </message>
    <message>
        <location filename="../bitcoinstrings.cpp" line="12"/>
        <source>Error: Transaction creation failed  </source>
        <translation>Errore: creazione della transazione fallita </translation>
    </message>
    <message>
        <location filename="../bitcoinstrings.cpp" line="13"/>
        <source>Sending...</source>
        <translation>Invio...</translation>
    </message>
    <message>
<<<<<<< HEAD
        <location filename="../bitcoinstrings.cpp" line="14"/>
        <source>Error: The transaction was rejected.  This might happen if some of the coins in your wallet were already spent, such as if you used a copy of wallet.dat and coins were spent in the copy but not marked as spent here.</source>
        <translation>Errore: la transazione è stata rifiutata. Ciò accade se alcuni bitcoin nel portamonete sono stati già spesi, ad esempio se è stata usata una copia del file wallet.dat e i bitcoin sono stati spesi dalla copia ma non segnati come spesi qui.</translation>
    </message>
    <message>
        <location filename="../bitcoinstrings.cpp" line="19"/>
        <source>Insufficient funds</source>
        <translation>Fondi insufficienti</translation>
=======
        <location filename="../bitcoinstrings.cpp" line="75"/>
        <source>Loading addresses...</source>
        <translation>Caricamento indirizzi...</translation>
>>>>>>> 13b0b1cd
    </message>
    <message>
        <location filename="../bitcoinstrings.cpp" line="114"/>
        <source>Error loading addr.dat</source>
        <translation>Errore caricamento addr.dat</translation>
    </message>
    <message>
        <location filename="../bitcoinstrings.cpp" line="118"/>
        <source>Error loading wallet.dat: Wallet corrupted</source>
        <translation>Errore caricamento wallet.dat: Wallet corrotto</translation>
    </message>
    <message>
        <location filename="../bitcoinstrings.cpp" line="120"/>
        <source>Wallet needed to be rewritten: restart Bitcoin to complete</source>
        <translation>Il portamonete deve essere riscritto: riavviare Bitcoin per completare</translation>
    </message>
    <message>
        <location filename="../bitcoinstrings.cpp" line="31"/>
        <source>Error</source>
        <translation>Errore</translation>
    </message>
    <message>
        <location filename="../bitcoinstrings.cpp" line="9"/>
        <source>Error: This transaction requires a transaction fee of at least %s because of its amount, complexity, or use of recently received funds  </source>
        <translation>Questa transazione è superiore al limite di dimensione. È comunque possibile inviarla con una commissione di %1, che va ai nodi che processano la tua transazione e contribuisce a sostenere la rete. Vuoi pagare la commissione?</translation>
    </message>
    <message>
        <location filename="../bitcoinstrings.cpp" line="44"/>
        <source>List commands</source>
        <translation>Lista comandi
</translation>
    </message>
    <message>
        <location filename="../bitcoinstrings.cpp" line="18"/>
        <source>Invalid amount</source>
        <translation>Importo non valido</translation>
    </message>
    <message>
        <location filename="../bitcoinstrings.cpp" line="59"/>
        <source>Listen for connections on &lt;port&gt; (default: 8333 or testnet: 18333)</source>
        <translation>Ascolta le connessioni JSON-RPC su &lt;porta&gt; (default: 8333 o testnet: 18333)</translation>
    </message>
    <message>
        <location filename="../bitcoinstrings.cpp" line="61"/>
        <source>Add a node to connect to and attempt to keep the connection open</source>
        <translation>Elérendő csomópont megadása and attempt to keep the connection open</translation>
    </message>
    <message>
        <location filename="../bitcoinstrings.cpp" line="71"/>
        <source>Maximum per-connection receive buffer, &lt;n&gt;*1000 bytes (default: 10000)</source>
        <translation>Buffer di ricezione massimo per connessione, &lt;n&gt;*1000 byte (default: 10000)</translation>
    </message>
    <message>
        <location filename="../bitcoinstrings.cpp" line="73"/>
        <source>Use Universal Plug and Play to map the listening port (default: 1)</source>
        <translation type="unfinished">UPnP-használat engedélyezése a figyelő port feltérképezésénél (default: 1)</translation>
    </message>
    <message>
        <location filename="../bitcoinstrings.cpp" line="74"/>
        <source>Use Universal Plug and Play to map the listening port (default: 0)</source>
        <translation type="unfinished">UPnP-használat engedélyezése a figyelő port feltérképezésénél (default: 0)</translation>
    </message>
    <message>
        <location filename="../bitcoinstrings.cpp" line="77"/>
        <source>Fee per KB to add to transactions you send</source>
        <translation>Commissione per KB da aggiungere alle transazioni in uscita</translation>
    </message>
    <message>
        <location filename="../bitcoinstrings.cpp" line="78"/>
        <source>Accept command line and JSON-RPC commands</source>
        <translation>Accetta da linea di comando e da comandi JSON-RPC
</translation>
    </message>
    <message>
        <location filename="../bitcoinstrings.cpp" line="108"/>
        <source>Usage</source>
        <translation>Utilizzo</translation>
    </message>
    <message>
        <location filename="../bitcoinstrings.cpp" line="88"/>
        <source>Allow JSON-RPC connections from specified IP address</source>
        <translation>Consenti connessioni JSON-RPC dall&apos;indirizzo IP specificato
</translation>
    </message>
    <message>
        <location filename="../bitcoinstrings.cpp" line="89"/>
        <source>Send commands to node running on &lt;ip&gt; (default: 127.0.0.1)</source>
        <translation>Inviare comandi al nodo in esecuzione su &lt;ip&gt; (default: 127.0.0.1)
</translation>
    </message>
    <message>
        <location filename="../bitcoinstrings.cpp" line="84"/>
        <source>Send trace/debug info to debugger</source>
        <translation>Invia le informazioni di trace/debug al debugger</translation>
    </message>
    <message>
        <location filename="../bitcoinstrings.cpp" line="121"/>
        <source>Error loading wallet.dat</source>
        <translation>Errore caricamento wallet.dat</translation>
    </message>
    <message>
        <location filename="../bitcoinstrings.cpp" line="102"/>
        <source>Server certificate file (default: server.cert)</source>
        <translation>File certificato del server (default: server.cert)
</translation>
    </message>
    <message>
        <location filename="../bitcoinstrings.cpp" line="103"/>
        <source>Server private key (default: server.pem)</source>
        <translation>Chiave privata del server (default: server.pem)
</translation>
    </message>
    <message>
        <location filename="../bitcoinstrings.cpp" line="107"/>
        <source>This help message</source>
        <translation>Questo messaggio di aiuto
</translation>
    </message>
    <message>
        <location filename="../bitcoinstrings.cpp" line="101"/>
        <source>Use OpenSSL (https) for JSON-RPC connections</source>
        <translation>Utilizzare OpenSSL (https) per le connessioni  JSON-RPC
</translation>
    </message>
    <message>
        <location filename="../bitcoinstrings.cpp" line="98"/>
        <source>
SSL options: (see the Bitcoin Wiki for SSL setup instructions)</source>
        <translation>
Opzioni SSL: (vedi il wiki di Bitcoin per le istruzioni di configurazione SSL)
</translation>
    </message>
</context>
</TS><|MERGE_RESOLUTION|>--- conflicted
+++ resolved
@@ -480,43 +480,27 @@
         <translation>&amp;File</translation>
     </message>
     <message>
-<<<<<<< HEAD
-        <location filename="../bitcoingui.cpp" line="823"/>
-=======
-        <location filename="../bitcoingui.cpp" line="615"/>
+        <location filename="../bitcoingui.cpp" line="632"/>
         <source>This transaction is over the size limit. You can still send it for a fee of %1, which goes to the nodes that process your transaction and helps to support the network. Do you want to pay the fee?</source>
         <translation type="unfinished"></translation>
     </message>
     <message>
-        <location filename="../bitcoingui.cpp" line="804"/>
->>>>>>> 13b0b1cd
+        <location filename="../bitcoingui.cpp" line="821"/>
         <source>Backup Wallet</source>
         <translation>Backup Portamonete</translation>
     </message>
     <message>
-<<<<<<< HEAD
-        <location filename="../bitcoingui.cpp" line="823"/>
-=======
-        <location filename="../bitcoingui.cpp" line="804"/>
->>>>>>> 13b0b1cd
+        <location filename="../bitcoingui.cpp" line="821"/>
         <source>Wallet Data (*.dat)</source>
         <translation>Dati Portamonete (*.dat)</translation>
     </message>
     <message>
-<<<<<<< HEAD
-        <location filename="../bitcoingui.cpp" line="826"/>
-=======
-        <location filename="../bitcoingui.cpp" line="807"/>
->>>>>>> 13b0b1cd
+        <location filename="../bitcoingui.cpp" line="824"/>
         <source>Backup Failed</source>
         <translation>Backup fallito</translation>
     </message>
     <message>
-<<<<<<< HEAD
-        <location filename="../bitcoingui.cpp" line="826"/>
-=======
-        <location filename="../bitcoingui.cpp" line="807"/>
->>>>>>> 13b0b1cd
+        <location filename="../bitcoingui.cpp" line="824"/>
         <source>There was an error trying to save the wallet data to the new location.</source>
         <translation>C&apos;è stato un errore tentanto di salvare i dati del portamonete in un&apos;altra locazione</translation>
     </message>
@@ -608,34 +592,17 @@
         <translation>L&apos;ultimo blocco ricevuto è stato generato %1</translation>
     </message>
     <message>
-<<<<<<< HEAD
-        <location filename="../bitcoingui.cpp" line="633"/>
-        <source>This transaction is over the size limit.  You can still send it for a fee of %1, which goes to the nodes that process your transaction and helps to support the network.  Do you want to pay the fee?</source>
-        <translation>Questa transazione è superiore al limite di dimensione. È comunque possibile inviarla con una commissione di %1, che va ai nodi che processano la tua transazione e contribuisce a sostenere la rete. Vuoi pagare la commissione?</translation>
-    </message>
-    <message>
-        <location filename="../bitcoingui.cpp" line="665"/>
-=======
-        <location filename="../bitcoingui.cpp" line="646"/>
->>>>>>> 13b0b1cd
+        <location filename="../bitcoingui.cpp" line="663"/>
         <source>Sent transaction</source>
         <translation>Transazione inviata</translation>
     </message>
     <message>
-<<<<<<< HEAD
-        <location filename="../bitcoingui.cpp" line="666"/>
-=======
-        <location filename="../bitcoingui.cpp" line="647"/>
->>>>>>> 13b0b1cd
+        <location filename="../bitcoingui.cpp" line="664"/>
         <source>Incoming transaction</source>
         <translation>Transazione ricevuta</translation>
     </message>
     <message>
-<<<<<<< HEAD
-        <location filename="../bitcoingui.cpp" line="667"/>
-=======
-        <location filename="../bitcoingui.cpp" line="648"/>
->>>>>>> 13b0b1cd
+        <location filename="../bitcoingui.cpp" line="665"/>
         <source>Date: %1
 Amount: %2
 Type: %3
@@ -649,29 +616,17 @@
 </translation>
     </message>
     <message>
-<<<<<<< HEAD
-        <location filename="../bitcoingui.cpp" line="792"/>
-=======
-        <location filename="../bitcoingui.cpp" line="773"/>
->>>>>>> 13b0b1cd
+        <location filename="../bitcoingui.cpp" line="790"/>
         <source>Wallet is &lt;b&gt;encrypted&lt;/b&gt; and currently &lt;b&gt;unlocked&lt;/b&gt;</source>
         <translation>Il portamonete è &lt;b&gt;cifrato&lt;/b&gt; e attualmente &lt;b&gt;sbloccato&lt;/b&gt;</translation>
     </message>
     <message>
-<<<<<<< HEAD
-        <location filename="../bitcoingui.cpp" line="800"/>
-=======
-        <location filename="../bitcoingui.cpp" line="781"/>
->>>>>>> 13b0b1cd
+        <location filename="../bitcoingui.cpp" line="798"/>
         <source>Wallet is &lt;b&gt;encrypted&lt;/b&gt; and currently &lt;b&gt;locked&lt;/b&gt;</source>
         <translation>Il portamonete è &lt;b&gt;cifrato&lt;/b&gt; e attualmente &lt;b&gt;bloccato&lt;/b&gt;</translation>
     </message>
     <message>
-<<<<<<< HEAD
-        <location filename="../bitcoingui.cpp" line="638"/>
-=======
-        <location filename="../bitcoingui.cpp" line="619"/>
->>>>>>> 13b0b1cd
+        <location filename="../bitcoingui.cpp" line="636"/>
         <source>Sending...</source>
         <translation>Invio...</translation>
     </message>
@@ -1237,14 +1192,6 @@
         <translation>Modulo</translation>
     </message>
     <message>
-<<<<<<< HEAD
-=======
-        <location filename="../forms/sendcoinsentry.ui" line="130"/>
-        <source>Alt+P</source>
-        <translation>Alt+P</translation>
-    </message>
-    <message>
->>>>>>> 13b0b1cd
         <location filename="../forms/sendcoinsentry.ui" line="29"/>
         <source>A&amp;mount:</source>
         <translation>&amp;Importo:</translation>
@@ -1267,23 +1214,8 @@
     </message>
     <message>
         <location filename="../forms/sendcoinsentry.ui" line="93"/>
-<<<<<<< HEAD
-        <source>The address to send the payment to  (e.g. 1NS17iag9jJgTHD1VXjvLCEnZuQ3rJDE9L)</source>
-        <translation>L&apos;indirizzo del beneficiario cui inviare il pagamento (ad esempio 1NS17iag9jJgTHD1VXjvLCEnZuQ3rJDE9L)</translation>
-=======
         <source>The address to send the payment to (e.g. 1NS17iag9jJgTHD1VXjvLCEnZuQ3rJDE9L)</source>
         <translation type="unfinished"></translation>
-    </message>
-    <message>
-        <location filename="../forms/sendcoinsentry.ui" line="103"/>
-        <source>Choose address from address book</source>
-        <translation>Scegli l&apos;indirizzo dalla rubrica</translation>
-    </message>
-    <message>
-        <location filename="../forms/sendcoinsentry.ui" line="137"/>
-        <source>Remove this recipient</source>
-        <translation>Rimuovere questo beneficiario</translation>
->>>>>>> 13b0b1cd
     </message>
     <message>
         <location filename="../forms/sendcoinsentry.ui" line="113"/>
@@ -1932,11 +1864,6 @@
         <location filename="../bitcoinstrings.cpp" line="83"/>
         <source>Send trace/debug info to console instead of debug.log file</source>
         <translation>Invia le informazioni di trace/debug alla console invece che al file debug.log</translation>
-    </message>
-    <message>
-        <location filename="../bitcoinstrings.cpp" line="8"/>
-        <source>Error: Wallet locked, unable to create transaction  </source>
-        <translation type="unfinished"></translation>
     </message>
     <message>
         <location filename="../bitcoinstrings.cpp" line="21"/>
@@ -2048,6 +1975,26 @@
         <translation>Produci informazioni extra utili al debug</translation>
     </message>
     <message>
+        <location filename="../bitcoinstrings.cpp" line="8"/>
+        <source>Error: Wallet locked, unable to create transaction.</source>
+        <translation type="unfinished"></translation>
+    </message>
+    <message>
+        <location filename="../bitcoinstrings.cpp" line="9"/>
+        <source>Error: This transaction requires a transaction fee of at least %s because of its amount, complexity, or use of recently received funds.</source>
+        <translation type="unfinished"></translation>
+    </message>
+    <message>
+        <location filename="../bitcoinstrings.cpp" line="12"/>
+        <source>Error: Transaction creation failed.</source>
+        <translation type="unfinished">Errore: creazione della transazione fallita.</translation>
+    </message>
+    <message>
+        <location filename="../bitcoinstrings.cpp" line="14"/>
+        <source>Error: The transaction was rejected. This might happen if some of the coins in your wallet were already spent, such as if you used a copy of wallet.dat and coins were spent in the copy but not marked as spent here.</source>
+        <translation type="unfinished">Errore: la transazione è stata rifiutata. Ciò accade se alcuni bitcoin nel portamonete sono stati già spesi, ad esempio se è stata usata una copia del file wallet.dat e i bitcoin sono stati spesi dalla copia ma non segnati come spesi qui.</translation>
+    </message>
+    <message>
         <location filename="../bitcoinstrings.cpp" line="32"/>
         <source>An error occurred while setting up the RPC port %u for listening: %s</source>
         <translation type="unfinished"></translation>
@@ -2064,21 +2011,12 @@
 </translation>
     </message>
     <message>
-<<<<<<< HEAD
         <location filename="../bitcoinstrings.cpp" line="115"/>
         <source>Loading block index...</source>
         <translation>Caricamento dell&apos;indice del blocco...</translation>
     </message>
     <message>
         <location filename="../bitcoinstrings.cpp" line="122"/>
-=======
-        <location filename="../bitcoinstrings.cpp" line="72"/>
-        <source>Cannot obtain a lock on data directory %s. Bitcoin is probably already running.</source>
-        <translation type="unfinished"></translation>
-    </message>
-    <message>
-        <location filename="../bitcoinstrings.cpp" line="84"/>
->>>>>>> 13b0b1cd
         <source>Cannot downgrade wallet</source>
         <translation type="unfinished"></translation>
     </message>
@@ -2113,30 +2051,14 @@
         <translation>Utilizzo:</translation>
     </message>
     <message>
-        <location filename="../bitcoinstrings.cpp" line="12"/>
-        <source>Error: Transaction creation failed  </source>
-        <translation>Errore: creazione della transazione fallita </translation>
-    </message>
-    <message>
         <location filename="../bitcoinstrings.cpp" line="13"/>
         <source>Sending...</source>
         <translation>Invio...</translation>
     </message>
     <message>
-<<<<<<< HEAD
-        <location filename="../bitcoinstrings.cpp" line="14"/>
-        <source>Error: The transaction was rejected.  This might happen if some of the coins in your wallet were already spent, such as if you used a copy of wallet.dat and coins were spent in the copy but not marked as spent here.</source>
-        <translation>Errore: la transazione è stata rifiutata. Ciò accade se alcuni bitcoin nel portamonete sono stati già spesi, ad esempio se è stata usata una copia del file wallet.dat e i bitcoin sono stati spesi dalla copia ma non segnati come spesi qui.</translation>
-    </message>
-    <message>
         <location filename="../bitcoinstrings.cpp" line="19"/>
         <source>Insufficient funds</source>
         <translation>Fondi insufficienti</translation>
-=======
-        <location filename="../bitcoinstrings.cpp" line="75"/>
-        <source>Loading addresses...</source>
-        <translation>Caricamento indirizzi...</translation>
->>>>>>> 13b0b1cd
     </message>
     <message>
         <location filename="../bitcoinstrings.cpp" line="114"/>
@@ -2157,11 +2079,6 @@
         <location filename="../bitcoinstrings.cpp" line="31"/>
         <source>Error</source>
         <translation>Errore</translation>
-    </message>
-    <message>
-        <location filename="../bitcoinstrings.cpp" line="9"/>
-        <source>Error: This transaction requires a transaction fee of at least %s because of its amount, complexity, or use of recently received funds  </source>
-        <translation>Questa transazione è superiore al limite di dimensione. È comunque possibile inviarla con una commissione di %1, che va ai nodi che processano la tua transazione e contribuisce a sostenere la rete. Vuoi pagare la commissione?</translation>
     </message>
     <message>
         <location filename="../bitcoinstrings.cpp" line="44"/>
