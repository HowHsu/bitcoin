<?xml version="1.0" encoding="utf-8"?>
<!DOCTYPE TS>
<TS version="2.0" language="uk">
<defaultcodec>UTF-8</defaultcodec>
<context>
    <name>AboutDialog</name>
    <message>
        <location filename="../forms/aboutdialog.ui" line="14"/>
        <source>About Bitcoin</source>
        <translation>Про Bitcoin</translation>
    </message>
    <message>
        <location filename="../forms/aboutdialog.ui" line="53"/>
        <source>&lt;b&gt;Bitcoin&lt;/b&gt; version</source>
        <translation>Версія &lt;b&gt;Bitcoin&apos;a&lt;b&gt;</translation>
    </message>
    <message>
        <location filename="../forms/aboutdialog.ui" line="91"/>
        <source>Copyright © 2009-2012 Bitcoin Developers

This is experimental software.

Distributed under the MIT/X11 software license, see the accompanying file license.txt or http://www.opensource.org/licenses/mit-license.php.

This product includes software developed by the OpenSSL Project for use in the OpenSSL Toolkit (http://www.openssl.org/) and cryptographic software written by Eric Young (eay@cryptsoft.com) and UPnP software written by Thomas Bernard.</source>
        <translation>Авторське право © 2009-2012 Розробники Bitcoin

Це програмне забезпечення є експериментальним.

Поширюється за ліцензією MIT/X11, додаткова інформація міститься у файлі license.txt, а також за адресою http://www.opensource.org/licenses/mit-license.php.

Цей продукт включає в себе програмне забезпечення, розроблене в рамках проекту OpenSSL (http://www.openssl.org/), криптографічне програмне забезпечення, написане Еріком Янгом (eay@cryptsoft.com), та функції для роботи з UPnP, написані Томасом Бернардом.</translation>
    </message>
</context>
<context>
    <name>AddressBookPage</name>
    <message>
        <location filename="../forms/addressbookpage.ui" line="14"/>
        <source>Address Book</source>
        <translation>Адресна книга</translation>
    </message>
    <message>
        <location filename="../forms/addressbookpage.ui" line="20"/>
        <source>These are your Bitcoin addresses for receiving payments.  You may want to give a different one to each sender so you can keep track of who is paying you.</source>
        <translation>Це ваші адреси для отримання платежів. Ви можете давати різні адреси різним людям, таким чином маючи можливість відслідкувати хто конкретно і скільки вам заплатив. </translation>
    </message>
    <message>
        <location filename="../forms/addressbookpage.ui" line="33"/>
        <source>Double-click to edit address or label</source>
        <translation>Двічі клікніть на адресу чи назву для їх зміни</translation>
    </message>
    <message>
        <location filename="../forms/addressbookpage.ui" line="57"/>
        <source>Create a new address</source>
        <translation>Створити нову адресу</translation>
    </message>
    <message>
        <location filename="../addressbookpage.cpp" line="286"/>
        <source>Comma separated file (*.csv)</source>
        <translation>Файли відділені комами (*.csv)</translation>
    </message>
    <message>
        <location filename="../addressbookpage.cpp" line="299"/>
        <source>Error exporting</source>
        <translation>Помилка при експортуванні</translation>
    </message>
    <message>
        <location filename="../forms/addressbookpage.ui" line="60"/>
        <source>&amp;New Address...</source>
        <translation>&amp;Створити адресу...</translation>
    </message>
    <message>
        <location filename="../forms/addressbookpage.ui" line="71"/>
        <source>Copy the currently selected address to the system clipboard</source>
        <translation>Копіювати виділену адресу в буфер обміну</translation>
    </message>
    <message>
        <location filename="../forms/addressbookpage.ui" line="74"/>
        <source>&amp;Copy to Clipboard</source>
        <translation>&amp;Копіювати</translation>
    </message>
    <message>
        <location filename="../forms/addressbookpage.ui" line="85"/>
        <source>Show &amp;QR Code</source>
        <translation>Показати QR-&amp;Код</translation>
    </message>
    <message>
        <location filename="../forms/addressbookpage.ui" line="96"/>
        <source>Sign a message to prove you own this address</source>
        <translation>Підпишіть повідомлення щоб довести, що ви є власником цієї адреси</translation>
    </message>
    <message>
        <location filename="../forms/addressbookpage.ui" line="110"/>
        <source>Delete the currently selected address from the list. Only sending addresses can be deleted.</source>
        <translation>Видалити виділену адресу зі списку. Лише адреси з адресної книги можуть бути видалені.</translation>
    </message>
    <message>
        <location filename="../forms/addressbookpage.ui" line="99"/>
        <source>&amp;Sign Message</source>
        <translation>&amp;Підписати повідомлення</translation>
    </message>
    <message>
        <location filename="../forms/addressbookpage.ui" line="113"/>
        <source>&amp;Delete</source>
        <translation>&amp;Видалити</translation>
    </message>
    <message>
        <location filename="../addressbookpage.cpp" line="299"/>
        <source>Could not write to file %1.</source>
        <translation>Неможливо записати у файл %1.</translation>
    </message>
    <message>
        <location filename="../addressbookpage.cpp" line="65"/>
        <source>Copy address</source>
        <translation>Скопіювати адресу</translation>
    </message>
    <message>
        <location filename="../addressbookpage.cpp" line="66"/>
        <source>Copy label</source>
        <translation>Скопіювати мітку</translation>
    </message>
    <message>
        <location filename="../addressbookpage.cpp" line="67"/>
        <source>Edit</source>
        <translation>Редагувати</translation>
    </message>
    <message>
        <location filename="../addressbookpage.cpp" line="68"/>
        <source>Delete</source>
        <translation>Видалити</translation>
    </message>
    <message>
        <location filename="../addressbookpage.cpp" line="285"/>
        <source>Export Address Book Data</source>
        <translation>Експортувати адресну книгу</translation>
    </message>
</context>
<context>
    <name>AddressTableModel</name>
    <message>
        <location filename="../addresstablemodel.cpp" line="78"/>
        <source>Label</source>
        <translation>Назва</translation>
    </message>
    <message>
        <location filename="../addresstablemodel.cpp" line="114"/>
        <source>(no label)</source>
        <translation>(немає назви)</translation>
    </message>
    <message>
        <location filename="../addresstablemodel.cpp" line="78"/>
        <source>Address</source>
        <translation>Адреса</translation>
    </message>
</context>
<context>
    <name>AskPassphraseDialog</name>
    <message>
        <location filename="../askpassphrasedialog.cpp" line="136"/>
        <source>Wallet unlock failed</source>
        <translation>Не вдалося розблокувати гаманець</translation>
    </message>
    <message>
        <location filename="../askpassphrasedialog.cpp" line="51"/>
        <source>Decrypt wallet</source>
        <translation>Дешифрувати гаманець</translation>
    </message>
    <message>
        <location filename="../askpassphrasedialog.cpp" line="55"/>
        <source>Enter the old and new passphrase to the wallet.</source>
        <translation>Ввести старий та новий паролі для гаманця.</translation>
    </message>
    <message>
        <location filename="../forms/askpassphrasedialog.ui" line="47"/>
        <source>Enter passphrase</source>
        <translation>Введіть пароль</translation>
    </message>
    <message>
        <location filename="../forms/askpassphrasedialog.ui" line="61"/>
        <source>New passphrase</source>
        <translation>Новий пароль</translation>
    </message>
    <message>
        <location filename="../forms/askpassphrasedialog.ui" line="94"/>
        <source>TextLabel</source>
        <translation>Текстова мітка</translation>
    </message>
    <message>
        <location filename="../askpassphrasedialog.cpp" line="54"/>
        <source>Change passphrase</source>
        <translation>Змінити пароль</translation>
    </message>
    <message>
        <location filename="../forms/askpassphrasedialog.ui" line="26"/>
        <source>Dialog</source>
        <translation>Діалог</translation>
    </message>
    <message>
        <location filename="../askpassphrasedialog.cpp" line="101"/>
        <source>Confirm wallet encryption</source>
        <translation>Підтвердити шифрування гаманця</translation>
    </message>
    <message>
        <location filename="../forms/askpassphrasedialog.ui" line="75"/>
        <source>Repeat new passphrase</source>
        <translation>Повторіть пароль</translation>
    </message>
    <message>
        <location filename="../askpassphrasedialog.cpp" line="38"/>
        <source>This operation needs your wallet passphrase to unlock the wallet.</source>
        <translation>Ця операція потребує пароль для розблокування гаманця.</translation>
    </message>
    <message>
        <location filename="../askpassphrasedialog.cpp" line="43"/>
        <source>Unlock wallet</source>
        <translation>Розблокувати гаманець</translation>
    </message>
    <message>
        <location filename="../askpassphrasedialog.cpp" line="34"/>
        <source>Enter the new passphrase to the wallet.&lt;br/&gt;Please use a passphrase of &lt;b&gt;10 or more random characters&lt;/b&gt;, or &lt;b&gt;eight or more words&lt;/b&gt;.</source>
        <translation>Введіть новий пароль для гаманця.&lt;br/&gt;Будь ласка, використовуйте паролі що містять &lt;b&gt; як мінімум 10 випадкових символів &lt;/b&gt; або &lt;b&gt; як мінімум 8 слів&lt;/b&gt;.</translation>
    </message>
    <message>
        <location filename="../askpassphrasedialog.cpp" line="147"/>
        <source>Wallet decryption failed</source>
        <translation>Не вдалося розшифрувати гаманець</translation>
    </message>
    <message>
        <location filename="../askpassphrasedialog.cpp" line="35"/>
        <source>Encrypt wallet</source>
        <translation>Зашифрувати гаманець</translation>
    </message>
    <message>
        <location filename="../askpassphrasedialog.cpp" line="46"/>
        <source>This operation needs your wallet passphrase to decrypt the wallet.</source>
        <translation>Ця операція потребує пароль для дешифрування гаманця.</translation>
    </message>
    <message>
        <location filename="../askpassphrasedialog.cpp" line="137"/>
        <location filename="../askpassphrasedialog.cpp" line="148"/>
        <location filename="../askpassphrasedialog.cpp" line="167"/>
        <source>The passphrase entered for the wallet decryption was incorrect.</source>
        <translation>Введений пароль є невірним.</translation>
    </message>
    <message>
        <location filename="../askpassphrasedialog.cpp" line="102"/>
        <source>WARNING: If you encrypt your wallet and lose your passphrase, you will &lt;b&gt;LOSE ALL OF YOUR BITCOINS&lt;/b&gt;!
Are you sure you wish to encrypt your wallet?</source>
        <translation>УВАГА: Якщо ви зашифруєте гаманець і забудете пароль, ви &lt;b&gt;ВТРАТИТЕ ВСІ СВОЇ БІТКОІНИ&lt;/b&gt;!
Ви дійсно хочете зашифрувати свій гаманець?</translation>
    </message>
    <message>
        <location filename="../askpassphrasedialog.cpp" line="111"/>
        <location filename="../askpassphrasedialog.cpp" line="160"/>
        <source>Wallet encrypted</source>
        <translation>Гаманець зашифровано</translation>
    </message>
    <message>
        <location filename="../askpassphrasedialog.cpp" line="117"/>
        <location filename="../askpassphrasedialog.cpp" line="124"/>
        <location filename="../askpassphrasedialog.cpp" line="166"/>
        <location filename="../askpassphrasedialog.cpp" line="172"/>
        <source>Wallet encryption failed</source>
        <translation>Не вдалося зашифрувати гаманець</translation>
    </message>
    <message>
        <location filename="../askpassphrasedialog.cpp" line="161"/>
        <source>Wallet passphrase was successfully changed.</source>
        <translation>Пароль було успішно змінено.</translation>
    </message>
    <message>
        <location filename="../askpassphrasedialog.cpp" line="208"/>
        <location filename="../askpassphrasedialog.cpp" line="232"/>
        <source>Warning: The Caps Lock key is on.</source>
        <translation>Увага: Ввімкнено Caps Lock</translation>
    </message>
    <message>
        <location filename="../askpassphrasedialog.cpp" line="112"/>
        <source>Bitcoin will close now to finish the encryption process. Remember that encrypting your wallet cannot fully protect your bitcoins from being stolen by malware infecting your computer.</source>
        <translation>Біткоін-клієнт буде закрито для завершення процесу шифрування. Пам’ятайте, що шифрування гаманця не може повністю захистити ваші біткоіни від кражі, у випадку якщо ваш комп’ютер буде інфіковано шкідливими програмами.</translation>
    </message>
    <message>
        <location filename="../askpassphrasedialog.cpp" line="118"/>
        <source>Wallet encryption failed due to an internal error. Your wallet was not encrypted.</source>
        <translation>Виникла помилка під час шифрування гаманця. Ваш гаманець не було зашифровано.</translation>
    </message>
    <message>
        <location filename="../askpassphrasedialog.cpp" line="125"/>
        <location filename="../askpassphrasedialog.cpp" line="173"/>
        <source>The supplied passphrases do not match.</source>
        <translation>Введені паролі не співпадають.</translation>
    </message>
</context>
<context>
    <name>BitcoinGUI</name>
    <message>
        <location filename="../bitcoingui.cpp" line="235"/>
        <source>E&amp;xit</source>
        <translation>&amp;Вихід</translation>
    </message>
    <message>
        <location filename="../bitcoingui.cpp" line="258"/>
        <source>Change the passphrase used for wallet encryption</source>
        <translation>Змінити пароль, який використовується для шифрування гаманця</translation>
    </message>
    <message>
        <location filename="../bitcoingui.cpp" line="242"/>
        <source>About &amp;Qt</source>
        <translation>&amp;Про Qt</translation>
    </message>
    <message>
        <location filename="../bitcoingui.cpp" line="71"/>
        <source>Bitcoin Wallet</source>
        <translation>Гаманець</translation>
    </message>
    <message>
        <location filename="../bitcoingui.cpp" line="245"/>
        <source>&amp;Options...</source>
        <translation>&amp;Параметри...</translation>
    </message>
    <message>
        <location filename="../bitcoingui.cpp" line="290"/>
        <source>&amp;Settings</source>
        <translation>&amp;Налаштування</translation>
    </message>
    <message>
        <location filename="../bitcoingui.cpp" line="253"/>
        <source>Encrypt or decrypt wallet</source>
        <translation>Зашифрувати чи розшифрувати гаманець</translation>
    </message>
    <message>
        <location filename="../bitcoingui.cpp" line="240"/>
        <source>Show information about Bitcoin</source>
        <translation>Показати інформацію про Bitcoin</translation>
    </message>
    <message>
        <location filename="../bitcoingui.cpp" line="506"/>
        <source>Synchronizing with network...</source>
        <translation>Синхронізація з мережею...</translation>
    </message>
    <message>
        <location filename="../bitcoingui.cpp" line="186"/>
        <source>Show general overview of wallet</source>
        <translation>Показати загальний огляд гаманця</translation>
    </message>
    <message>
        <location filename="../bitcoingui.cpp" line="191"/>
        <source>&amp;Transactions</source>
        <translation>Пе&amp;реклади</translation>
    </message>
    <message>
        <location filename="../bitcoingui.cpp" line="192"/>
        <source>Browse transaction history</source>
        <translation>Переглянути історію переказів</translation>
    </message>
    <message>
        <location filename="../bitcoingui.cpp" line="197"/>
        <source>&amp;Address Book</source>
        <translation>&amp;Адресна книга</translation>
    </message>
    <message>
        <location filename="../bitcoingui.cpp" line="198"/>
        <source>Edit the list of stored addresses and labels</source>
        <translation>Редагувати список збережених адрес та міток</translation>
    </message>
    <message>
        <location filename="../bitcoingui.cpp" line="209"/>
        <source>&amp;Send coins</source>
        <translation>В&amp;ідправити</translation>
    </message>
    <message>
        <location filename="../bitcoingui.cpp" line="210"/>
        <source>Send coins to a bitcoin address</source>
        <translation>Відправити монети на вказану адресу</translation>
    </message>
    <message>
        <location filename="../bitcoingui.cpp" line="185"/>
        <source>&amp;Overview</source>
        <translation>&amp;Огляд</translation>
    </message>
    <message>
        <location filename="../bitcoingui.cpp" line="281"/>
        <source>&amp;File</source>
        <translation>&amp;Файл</translation>
    </message>
    <message>
        <location filename="../bitcoingui.cpp" line="204"/>
        <source>Show the list of addresses for receiving payments</source>
        <translation>Показати список адрес для отримання платежів</translation>
    </message>
    <message>
        <location filename="../bitcoingui.cpp" line="303"/>
        <source>Tabs toolbar</source>
        <translation>Панель вкладок</translation>
    </message>
    <message>
        <location filename="../bitcoingui.cpp" line="250"/>
        <source>&amp;Export...</source>
        <translation>&amp;Експорт...</translation>
    </message>
    <message>
        <location filename="../bitcoingui.cpp" line="203"/>
        <source>&amp;Receive coins</source>
        <translation>О&amp;тримати</translation>
    </message>
    <message>
        <location filename="../bitcoingui.cpp" line="236"/>
        <source>Quit application</source>
        <translation>Вийти</translation>
    </message>
    <message numerus="yes">
        <location filename="../bitcoingui.cpp" line="482"/>
        <source>%n active connection(s) to Bitcoin network</source>
        <translation>
            <numerusform>%n активне з’єднання з мережею</numerusform>
            <numerusform>%n активні з’єднання з мережею</numerusform>
            <numerusform>%n активних з’єднань з мережею</numerusform>
        </translation>
    </message>
    <message>
        <location filename="../bitcoingui.cpp" line="531"/>
        <source>Downloaded %1 blocks of transaction history.</source>
        <translation>Завантажено %1 блоків історії транзакцій.</translation>
    </message>
    <message numerus="yes">
        <location filename="../bitcoingui.cpp" line="546"/>
        <source>%n second(s) ago</source>
        <translation>
            <numerusform>%n секунду тому</numerusform>
            <numerusform>%n секунди тому</numerusform>
            <numerusform>%n секунд тому</numerusform>
        </translation>
    </message>
    <message>
        <location filename="../bitcoingui.cpp" line="823"/>
        <source>Backup Wallet</source>
        <translation>Резервне копіювання гаманця</translation>
    </message>
    <message>
        <location filename="../bitcoingui.cpp" line="823"/>
        <source>Wallet Data (*.dat)</source>
        <translation>Дані гаманця (*.dat)</translation>
    </message>
    <message>
        <location filename="../bitcoingui.cpp" line="826"/>
        <source>Backup Failed</source>
        <translation>Резервне копіювання не вдалося</translation>
    </message>
    <message>
        <location filename="../bitcoingui.cpp" line="826"/>
        <source>There was an error trying to save the wallet data to the new location.</source>
        <translation>Виникла помилка при спробі зберегти гаманець в новому місці</translation>
    </message>
    <message>
        <location filename="../bitcoingui.cpp" line="296"/>
        <source>&amp;Help</source>
        <translation>&amp;Довідка</translation>
    </message>
    <message>
        <location filename="../bitcoingui.cpp" line="314"/>
        <source>Actions toolbar</source>
        <translation>Панель дій</translation>
    </message>
    <message>
        <location filename="../bitcoingui.cpp" line="215"/>
        <source>Sign &amp;message</source>
        <translation>&amp;Підписати повідомлення</translation>
    </message>
    <message>
        <location filename="../bitcoingui.cpp" line="256"/>
        <source>Backup wallet to another location</source>
        <translation>Резервне копіювання гаманця в інше місце</translation>
    </message>
    <message>
        <location filename="../bitcoingui.cpp" line="239"/>
        <source>&amp;About %1</source>
        <translation>П&amp;ро %1</translation>
    </message>
    <message>
        <location filename="../bitcoingui.cpp" line="243"/>
        <source>Show information about Qt</source>
        <translation>Показати інформацію про Qt</translation>
    </message>
    <message>
        <location filename="../bitcoingui.cpp" line="246"/>
        <source>Modify configuration options for bitcoin</source>
        <translation>Редагувати параметри</translation>
    </message>
    <message>
        <location filename="../bitcoingui.cpp" line="249"/>
        <source>Show or hide the Bitcoin window</source>
        <translation type="unfinished">Показати вікно гаманця</translation>
    </message>
    <message>
        <location filename="../bitcoingui.cpp" line="251"/>
        <source>Export the data in the current tab to a file</source>
        <translation>Експортувати дані з поточної вкладки в файл</translation>
    </message>
    <message numerus="yes">
        <location filename="../bitcoingui.cpp" line="508"/>
        <source>~%n block(s) remaining</source>
        <translation type="unfinished">
            <numerusform></numerusform>
            <numerusform></numerusform>
            <numerusform></numerusform>
        </translation>
    </message>
    <message>
        <location filename="../bitcoingui.cpp" line="255"/>
        <source>&amp;Backup Wallet</source>
        <translation>&amp;Резервне копіювання гаманця</translation>
    </message>
    <message>
        <location filename="../bitcoingui.cpp" line="216"/>
        <source>Prove you control an address</source>
        <translation>Доведіть, що це ваша адреса</translation>
    </message>
    <message>
        <location filename="../bitcoingui.cpp" line="248"/>
        <source>Show/Hide &amp;Bitcoin</source>
        <translation type="unfinished"></translation>
    </message>
    <message>
        <location filename="../bitcoingui.cpp" line="252"/>
        <source>&amp;Encrypt Wallet</source>
        <translation>&amp;Шифрування гаманця</translation>
    </message>
    <message>
        <location filename="../bitcoingui.cpp" line="257"/>
        <source>&amp;Change Passphrase</source>
        <translation>Змінити парол&amp;ь</translation>
    </message>
    <message>
        <location filename="../bitcoingui.cpp" line="391"/>
        <source>Bitcoin client</source>
        <translation type="unfinished"></translation>
    </message>
    <message>
        <location filename="../bitcoingui.cpp" line="418"/>
        <source>bitcoin-qt</source>
        <translation>bitcoin-qt</translation>
    </message>
    <message numerus="yes">
        <location filename="../bitcoingui.cpp" line="550"/>
        <source>%n minute(s) ago</source>
        <translation>
            <numerusform>%n хвилину тому</numerusform>
            <numerusform>%n хвилини тому</numerusform>
            <numerusform>%n хвилин тому</numerusform>
        </translation>
    </message>
    <message numerus="yes">
        <location filename="../bitcoingui.cpp" line="554"/>
        <source>%n hour(s) ago</source>
        <translation>
            <numerusform>%n годину тому</numerusform>
            <numerusform>%n години тому</numerusform>
            <numerusform>%n годин тому</numerusform>
        </translation>
    </message>
    <message numerus="yes">
        <location filename="../bitcoingui.cpp" line="558"/>
        <source>%n day(s) ago</source>
        <translation>
            <numerusform>%n день тому</numerusform>
            <numerusform>%n дня тому</numerusform>
            <numerusform>%n днів тому</numerusform>
        </translation>
    </message>
    <message>
        <location filename="../bitcoingui.cpp" line="564"/>
        <source>Up to date</source>
        <translation>Синхронізовано</translation>
    </message>
    <message>
        <location filename="../bitcoingui.cpp" line="569"/>
        <source>Catching up...</source>
        <translation>Синхронізується...</translation>
    </message>
    <message>
        <location filename="../bitcoingui.cpp" line="577"/>
        <source>Last received block was generated %1.</source>
        <translation>Останній отриманий блок було згенеровано %1.</translation>
    </message>
    <message>
        <location filename="../bitcoingui.cpp" line="633"/>
        <source>This transaction is over the size limit.  You can still send it for a fee of %1, which goes to the nodes that process your transaction and helps to support the network.  Do you want to pay the fee?</source>
        <translation>Цей переказ перевищує максимально допустимий розмір. Проте ви можете здійснити її, додавши комісію в %1, яка відправиться тим вузлам що оброблять ваш переказ, та допоможе підтримати мережу. Ви хочете додати комісію?</translation>
    </message>
    <message>
        <location filename="../bitcoingui.cpp" line="519"/>
        <source>Downloaded %1 of %2 blocks of transaction history (%3% done).</source>
        <translation type="unfinished">Завантажено %1 з %2 блоків історії переказів (%3% done).</translation>
    </message>
    <message>
        <location filename="../bitcoingui.cpp" line="665"/>
        <source>Sent transaction</source>
        <translation>Надіслані перекази</translation>
    </message>
    <message>
        <location filename="../bitcoingui.cpp" line="666"/>
        <source>Incoming transaction</source>
        <translation>Отримані перекази</translation>
    </message>
    <message>
        <location filename="../bitcoingui.cpp" line="667"/>
        <source>Date: %1
Amount: %2
Type: %3
Address: %4
</source>
        <translation>Дата: %1
Кількість: %2
Тип: %3
Адреса: %4
</translation>
    </message>
    <message>
        <location filename="../bitcoingui.cpp" line="792"/>
        <source>Wallet is &lt;b&gt;encrypted&lt;/b&gt; and currently &lt;b&gt;unlocked&lt;/b&gt;</source>
        <translation>&lt;b&gt;Зашифрований&lt;/b&gt; гаманець &lt;b&gt;розблоковано&lt;/b&gt;</translation>
    </message>
    <message>
        <location filename="../bitcoingui.cpp" line="800"/>
        <source>Wallet is &lt;b&gt;encrypted&lt;/b&gt; and currently &lt;b&gt;locked&lt;/b&gt;</source>
        <translation>&lt;b&gt;Зашифрований&lt;/b&gt; гаманець &lt;b&gt;заблоковано&lt;/b&gt;</translation>
    </message>
    <message>
        <location filename="../bitcoingui.cpp" line="638"/>
        <source>Sending...</source>
        <translation>Відправлення...</translation>
    </message>
    <message>
        <location filename="../bitcoingui.cpp" line="327"/>
        <source>[testnet]</source>
        <translation>[тестова мережа]</translation>
    </message>
    <message>
        <location filename="../bitcoin.cpp" line="127"/>
        <source>A fatal error occurred. Bitcoin can no longer continue safely and will quit.</source>
        <translation type="unfinished"></translation>
    </message>
</context>
<context>
    <name>DisplayOptionsPage</name>
    <message>
        <location filename="../optionsdialog.cpp" line="273"/>
        <source>&amp;Unit to show amounts in: </source>
        <translation>В&amp;имірювати монети в: </translation>
    </message>
    <message>
        <location filename="../optionsdialog.cpp" line="277"/>
        <source>Choose the default subdivision unit to show in the interface, and when sending coins</source>
        <translation>Виберіть одиницю вимірювання монет, яка буде відображатись в гаманці та при відправленні.</translation>
    </message>
    <message>
        <location filename="../optionsdialog.cpp" line="284"/>
        <source>&amp;Display addresses in transaction list</source>
        <translation>&amp;Відображати адресу в списку переказів</translation>
    </message>
    <message>
        <location filename="../optionsdialog.cpp" line="285"/>
        <source>Whether to show Bitcoin addresses in the transaction list</source>
        <translation type="unfinished"></translation>
    </message>
</context>
<context>
    <name>EditAddressDialog</name>
    <message>
        <location filename="../forms/editaddressdialog.ui" line="14"/>
        <source>Edit Address</source>
        <translation>Редагувати адресу</translation>
    </message>
    <message>
        <location filename="../forms/editaddressdialog.ui" line="25"/>
        <source>&amp;Label</source>
        <translation>&amp;Мітка</translation>
    </message>
    <message>
        <location filename="../forms/editaddressdialog.ui" line="35"/>
        <source>The label associated with this address book entry</source>
        <translation>Мітка, пов’язана з цим записом адресної книги</translation>
    </message>
    <message>
        <location filename="../forms/editaddressdialog.ui" line="52"/>
        <source>The address associated with this address book entry. This can only be modified for sending addresses.</source>
        <translation>Адреса, пов’язана з цим записом адресної книги.</translation>
    </message>
    <message>
        <location filename="../editaddressdialog.cpp" line="24"/>
        <source>New sending address</source>
        <translation>Нова адреса для відправлення</translation>
    </message>
    <message>
        <location filename="../editaddressdialog.cpp" line="27"/>
        <source>Edit receiving address</source>
        <translation>Редагувати адресу для отримання</translation>
    </message>
    <message>
        <location filename="../editaddressdialog.cpp" line="91"/>
        <source>The entered address &quot;%1&quot; is already in the address book.</source>
        <translation>Введена адреса «%1» вже присутня в адресній книзі.</translation>
    </message>
    <message>
        <location filename="../editaddressdialog.cpp" line="101"/>
        <source>Could not unlock wallet.</source>
        <translation>Неможливо розблокувати гаманець.</translation>
    </message>
    <message>
        <location filename="../editaddressdialog.cpp" line="20"/>
        <source>New receiving address</source>
        <translation>Нова адреса для отримання</translation>
    </message>
    <message>
        <location filename="../editaddressdialog.cpp" line="106"/>
        <source>New key generation failed.</source>
        <translation>Не вдалося згенерувати нові ключі.</translation>
    </message>
    <message>
        <location filename="../forms/editaddressdialog.ui" line="42"/>
        <source>&amp;Address</source>
        <translation>&amp;Адреса</translation>
    </message>
    <message>
        <location filename="../editaddressdialog.cpp" line="31"/>
        <source>Edit sending address</source>
        <translation>Редагувати адресу для відправлення</translation>
    </message>
    <message>
        <location filename="../editaddressdialog.cpp" line="96"/>
        <source>The entered address &quot;%1&quot; is not a valid bitcoin address.</source>
        <translation>Введена адреса «%1» не є коректною адресою в мережі Bitcoin.</translation>
    </message>
</context>
<context>
    <name>MainOptionsPage</name>
    <message>
        <location filename="../optionsdialog.cpp" line="171"/>
        <source>&amp;Start Bitcoin on window system startup</source>
        <translation>&amp;Запускати гаманець при вході в систему</translation>
    </message>
    <message>
        <location filename="../optionsdialog.cpp" line="172"/>
        <source>Automatically start Bitcoin after the computer is turned on</source>
        <translation>Автоматично запускати гаманець при вмиканні комп’ютера</translation>
    </message>
    <message>
        <location filename="../optionsdialog.cpp" line="176"/>
        <source>&amp;Minimize to the tray instead of the taskbar</source>
        <translation>Мінімізувати &amp;у трей</translation>
    </message>
    <message>
        <location filename="../optionsdialog.cpp" line="177"/>
        <source>Show only a tray icon after minimizing the window</source>
        <translation>Показувати лише іконку в треї після згортання вікна</translation>
    </message>
    <message>
        <location filename="../optionsdialog.cpp" line="185"/>
        <source>Map port using &amp;UPnP</source>
        <translation>Відображення порту через &amp;UPnP</translation>
    </message>
    <message>
        <location filename="../optionsdialog.cpp" line="180"/>
        <source>M&amp;inimize on close</source>
        <translation>Згортати замість закритт&amp;я</translation>
    </message>
    <message>
        <location filename="../optionsdialog.cpp" line="186"/>
        <source>Automatically open the Bitcoin client port on the router. This only works when your router supports UPnP and it is enabled.</source>
        <translation>Автоматично відкривати порт для клієнту біткоін на роутері. Працює лише якщо ваш роутер підтримує UPnP і ця функція увімкнена.</translation>
    </message>
    <message>
        <location filename="../optionsdialog.cpp" line="181"/>
        <source>Minimize instead of exit the application when the window is closed. When this option is enabled, the application will be closed only after selecting Quit in the menu.</source>
        <translation>Згортати замість закриття. Якщо ця опція включена, програма закриється лише після вибору відповідного пункту в меню.</translation>
    </message>
    <message>
        <location filename="../optionsdialog.cpp" line="189"/>
        <source>&amp;Connect through SOCKS4 proxy:</source>
        <translation>Підключатись через &amp;SOCKS4-проксі:</translation>
    </message>
    <message>
        <location filename="../optionsdialog.cpp" line="190"/>
        <source>Connect to the Bitcoin network through a SOCKS4 proxy (e.g. when connecting through Tor)</source>
        <translation>Підключатись до мережі Bitcoin через SOCKS4-проксі (наприклад при використанні Tor)</translation>
    </message>
    <message>
        <location filename="../optionsdialog.cpp" line="195"/>
        <source>Proxy &amp;IP: </source>
        <translation>&amp;IP проксі: </translation>
    </message>
    <message>
        <location filename="../optionsdialog.cpp" line="201"/>
        <source>IP address of the proxy (e.g. 127.0.0.1)</source>
        <translation>IP-адреса проксі-сервера (наприклад 127.0.0.1)</translation>
    </message>
    <message>
        <location filename="../optionsdialog.cpp" line="204"/>
        <source>&amp;Port: </source>
        <translation>&amp;Порт: </translation>
    </message>
    <message>
        <location filename="../optionsdialog.cpp" line="210"/>
        <source>Port of the proxy (e.g. 1234)</source>
        <translation>Порт проксі-сервера (наприклад 1234)</translation>
    </message>
    <message>
        <location filename="../optionsdialog.cpp" line="216"/>
        <source>Optional transaction fee per kB that helps make sure your transactions are processed quickly. Most transactions are 1 kB. Fee 0.01 recommended.</source>
        <translation>Добровільна комісія за кожен Кб переказу, яка дозволяє бути впевненим у тому, що ваш переказ буде оброблено швидко. Розмір більшості переказів рівен 1 Кб. Рекомендована комісія: 0,01.</translation>
    </message>
    <message>
        <location filename="../optionsdialog.cpp" line="222"/>
        <source>Pay transaction &amp;fee</source>
        <translation>Заплатити комісі&amp;ю</translation>
    </message>
    <message>
        <location filename="../optionsdialog.cpp" line="232"/>
        <source>Detach databases at shutdown</source>
        <translation type="unfinished"></translation>
    </message>
    <message>
        <location filename="../optionsdialog.cpp" line="233"/>
        <source>Detach block and address databases at shutdown. This means they can be moved to another data directory, but it slows down shutdown. The wallet is always detached.</source>
        <translation type="unfinished"></translation>
    </message>
</context>
<context>
    <name>MessagePage</name>
    <message>
        <location filename="../forms/messagepage.ui" line="117"/>
        <source>Sign a message to prove you own this address</source>
        <translation>Підпишіть повідомлення щоб довести, що ви є власником цієї адреси</translation>
    </message>
    <message>
        <location filename="../forms/messagepage.ui" line="131"/>
        <source>Copy the current signature to the system clipboard</source>
        <translation type="unfinished"></translation>
    </message>
    <message>
        <location filename="../forms/messagepage.ui" line="134"/>
        <source>&amp;Copy to Clipboard</source>
        <translation>&amp;Копіювати</translation>
    </message>
    <message>
        <location filename="../messagepage.cpp" line="89"/>
        <source>Private key for %1 is not available.</source>
        <translation>Приватний ключ для %1 недоступний.</translation>
    </message>
    <message>
        <location filename="../messagepage.cpp" line="74"/>
        <source>%1 is not a valid address.</source>
        <translation>&quot;%1&quot; не є коректною адресою в мережі Bitcoin.</translation>
    </message>
    <message>
        <location filename="../forms/messagepage.ui" line="14"/>
        <source>Message</source>
        <translation>Повідомлення</translation>
    </message>
    <message>
        <location filename="../forms/messagepage.ui" line="20"/>
        <source>You can sign messages with your addresses to prove you own them. Be careful not to sign anything vague, as phishing attacks may try to trick you into signing your identity over to them. Only sign fully-detailed statements you agree to.</source>
        <translation type="unfinished"></translation>
    </message>
    <message>
        <location filename="../forms/messagepage.ui" line="38"/>
        <source>The address to sign the message with  (e.g. 1NS17iag9jJgTHD1VXjvLCEnZuQ3rJDE9L)</source>
        <translation type="unfinished">Введіть адресу Bitcoin (наприклад 1NS17iag9jJgTHD1VXjvLCEnZuQ3rJDE9L)</translation>
    </message>
    <message>
        <location filename="../forms/messagepage.ui" line="48"/>
        <source>Choose adress from address book</source>
        <translation>Вибрати адресу з адресної книги</translation>
    </message>
    <message>
        <location filename="../forms/messagepage.ui" line="58"/>
        <source>Alt+A</source>
        <translation>Alt+A</translation>
    </message>
    <message>
        <location filename="../forms/messagepage.ui" line="71"/>
        <source>Paste address from clipboard</source>
        <translation>Вставити адресу</translation>
    </message>
    <message>
        <location filename="../forms/messagepage.ui" line="81"/>
        <source>Alt+P</source>
        <translation>Alt+P</translation>
    </message>
    <message>
        <location filename="../forms/messagepage.ui" line="93"/>
        <source>Enter the message you want to sign here</source>
        <translation>Введіть повідомлення, яке ви хочете підписати тут</translation>
    </message>
    <message>
        <location filename="../forms/messagepage.ui" line="105"/>
        <source>Click &quot;Sign Message&quot; to get signature</source>
        <translation>Натисніть кнопку &quot;Підписати повідомлення&quot;, для отриманя підпису</translation>
    </message>
    <message>
        <location filename="../forms/messagepage.ui" line="120"/>
        <source>&amp;Sign Message</source>
        <translation>&amp;Підписати повідомлення</translation>
    </message>
    <message>
        <location filename="../messagepage.cpp" line="74"/>
        <location filename="../messagepage.cpp" line="89"/>
        <location filename="../messagepage.cpp" line="101"/>
        <source>Error signing</source>
        <translation>Помилка при підписуванні</translation>
    </message>
    <message>
        <location filename="../messagepage.cpp" line="101"/>
        <source>Sign failed</source>
        <translation>Не вдалось підписати</translation>
    </message>
</context>
<context>
    <name>OptionsDialog</name>
    <message>
        <location filename="../optionsdialog.cpp" line="80"/>
        <source>Main</source>
        <translation>Головні</translation>
    </message>
    <message>
        <location filename="../optionsdialog.cpp" line="85"/>
        <source>Display</source>
        <translation>Відображення</translation>
    </message>
    <message>
        <location filename="../optionsdialog.cpp" line="105"/>
        <source>Options</source>
        <translation>Параметри</translation>
    </message>
</context>
<context>
    <name>OverviewPage</name>
    <message>
        <location filename="../forms/overviewpage.ui" line="14"/>
        <source>Form</source>
        <translation>Форма</translation>
    </message>
    <message>
        <location filename="../forms/overviewpage.ui" line="40"/>
        <source>Balance:</source>
        <translation>Баланс:</translation>
    </message>
    <message>
        <location filename="../forms/overviewpage.ui" line="54"/>
        <source>Number of transactions:</source>
        <translation>Кількість переказів:</translation>
    </message>
    <message>
        <location filename="../forms/overviewpage.ui" line="61"/>
        <source>0</source>
        <translation>0</translation>
    </message>
    <message>
        <location filename="../forms/overviewpage.ui" line="68"/>
        <source>Unconfirmed:</source>
        <translation>Непідтверджені:</translation>
    </message>
    <message>
        <location filename="../forms/overviewpage.ui" line="88"/>
        <source>Wallet</source>
        <translation>Гаманець</translation>
    </message>
    <message>
        <location filename="../forms/overviewpage.ui" line="124"/>
        <source>&lt;b&gt;Recent transactions&lt;/b&gt;</source>
        <translation>&lt;b&gt;Недавні перекази&lt;/b&gt;</translation>
    </message>
    <message>
        <location filename="../overviewpage.cpp" line="103"/>
        <source>Your current balance</source>
        <translation>Ваш поточний баланс</translation>
    </message>
    <message>
        <location filename="../overviewpage.cpp" line="108"/>
        <source>Total of transactions that have yet to be confirmed, and do not yet count toward the current balance</source>
        <translation>Загальна сума всіх переказів, які ще не підтверджені, та до сих пір не враховуються в загальному балансі</translation>
    </message>
    <message>
        <location filename="../overviewpage.cpp" line="111"/>
        <source>Total number of transactions in wallet</source>
        <translation>Загальна кількість переказів в гаманці</translation>
    </message>
</context>
<context>
    <name>QRCodeDialog</name>
    <message>
        <location filename="../forms/qrcodedialog.ui" line="144"/>
        <source>Message:</source>
        <translation>Повідомлення:</translation>
    </message>
    <message>
        <location filename="../forms/qrcodedialog.ui" line="55"/>
        <source>Request Payment</source>
        <translation>Запросити Платіж</translation>
    </message>
    <message>
        <location filename="../forms/qrcodedialog.ui" line="186"/>
        <source>&amp;Save As...</source>
        <translation>&amp;Зберегти як...</translation>
    </message>
    <message>
        <location filename="../forms/qrcodedialog.ui" line="105"/>
        <source>BTC</source>
        <translation>BTC</translation>
    </message>
    <message>
        <location filename="../forms/qrcodedialog.ui" line="70"/>
        <source>Amount:</source>
        <translation>Кількість:</translation>
    </message>
    <message>
        <location filename="../forms/qrcodedialog.ui" line="121"/>
        <source>Label:</source>
        <translation>Мітка:</translation>
    </message>
    <message>
        <location filename="../forms/qrcodedialog.ui" line="14"/>
        <source>Dialog</source>
        <translation>Діалог</translation>
    </message>
    <message>
        <location filename="../forms/qrcodedialog.ui" line="32"/>
        <source>QR Code</source>
        <translation>QR-Код</translation>
    </message>
    <message>
        <location filename="../qrcodedialog.cpp" line="46"/>
        <source>Error encoding URI into QR Code.</source>
        <translation type="unfinished"></translation>
    </message>
    <message>
        <location filename="../qrcodedialog.cpp" line="64"/>
        <source>Resulting URI too long, try to reduce the text for label / message.</source>
        <translation type="unfinished"></translation>
    </message>
    <message>
        <location filename="../qrcodedialog.cpp" line="121"/>
        <source>PNG Images (*.png)</source>
        <translation>PNG-зображення (*.png)</translation>
    </message>
    <message>
        <location filename="../qrcodedialog.cpp" line="121"/>
        <source>Save Image...</source>
        <translation type="unfinished"></translation>
    </message>
</context>
<context>
    <name>SendCoinsDialog</name>
    <message>
        <location filename="../forms/sendcoinsdialog.ui" line="14"/>
        <location filename="../sendcoinsdialog.cpp" line="123"/>
        <location filename="../sendcoinsdialog.cpp" line="128"/>
        <location filename="../sendcoinsdialog.cpp" line="133"/>
        <location filename="../sendcoinsdialog.cpp" line="138"/>
        <location filename="../sendcoinsdialog.cpp" line="144"/>
        <location filename="../sendcoinsdialog.cpp" line="149"/>
        <location filename="../sendcoinsdialog.cpp" line="154"/>
        <source>Send Coins</source>
        <translation>Відправити</translation>
    </message>
    <message>
        <location filename="../forms/sendcoinsdialog.ui" line="64"/>
        <source>Send to multiple recipients at once</source>
        <translation>Відправити на декілька адрес</translation>
    </message>
    <message>
        <location filename="../forms/sendcoinsdialog.ui" line="84"/>
        <source>Remove all transaction fields</source>
        <translation>Видалити всі поля транзакції</translation>
    </message>
    <message>
        <location filename="../forms/sendcoinsdialog.ui" line="106"/>
        <source>Balance:</source>
        <translation>Баланс:</translation>
    </message>
    <message>
        <location filename="../forms/sendcoinsdialog.ui" line="113"/>
        <source>123.456 BTC</source>
        <translation>123.456 BTC</translation>
    </message>
    <message>
        <location filename="../forms/sendcoinsdialog.ui" line="144"/>
        <source>Confirm the send action</source>
        <translation>Підтвердити відправлення</translation>
    </message>
    <message>
        <location filename="../forms/sendcoinsdialog.ui" line="147"/>
        <source>&amp;Send</source>
        <translation>&amp;Відправити</translation>
    </message>
    <message>
        <location filename="../sendcoinsdialog.cpp" line="95"/>
        <source>&lt;b&gt;%1&lt;/b&gt; to %2 (%3)</source>
        <translation>&lt;b&gt;%1&lt;/b&gt; адресату %2 (%3)</translation>
    </message>
    <message>
        <location filename="../sendcoinsdialog.cpp" line="101"/>
        <source> and </source>
        <translation> і </translation>
    </message>
    <message>
        <location filename="../sendcoinsdialog.cpp" line="100"/>
        <source>Confirm send coins</source>
        <translation>Підтвердіть відправлення</translation>
    </message>
    <message>
        <location filename="../forms/sendcoinsdialog.ui" line="67"/>
        <source>&amp;Add recipient...</source>
        <translation>Дод&amp;ати одержувача... </translation>
    </message>
    <message>
        <location filename="../forms/sendcoinsdialog.ui" line="87"/>
        <source>Clear all</source>
        <translation>Очистити все</translation>
    </message>
    <message>
        <location filename="../sendcoinsdialog.cpp" line="101"/>
        <source>Are you sure you want to send %1?</source>
        <translation>Ви впевнені що хочете відправити %1</translation>
    </message>
    <message>
        <location filename="../sendcoinsdialog.cpp" line="124"/>
        <source>The recipient address is not valid, please recheck.</source>
        <translation>Адреса отримувача невірна, будьласка перепровірте.</translation>
    </message>
    <message>
        <location filename="../sendcoinsdialog.cpp" line="129"/>
        <source>The amount to pay must be larger than 0.</source>
        <translation>Кількість монет для відправлення повинна бути більшою 0.</translation>
    </message>
    <message>
        <location filename="../sendcoinsdialog.cpp" line="134"/>
        <source>The amount exceeds your balance.</source>
        <translation>Кількість монет для відправлення перевищує ваш баланс.</translation>
    </message>
    <message>
        <location filename="../sendcoinsdialog.cpp" line="139"/>
        <source>The total exceeds your balance when the %1 transaction fee is included.</source>
        <translation>Сума перевищить ваш баланс, якщо комісія %1 буде додана до вашого переказу.</translation>
    </message>
    <message>
        <location filename="../sendcoinsdialog.cpp" line="145"/>
        <source>Duplicate address found, can only send to each address once per send operation.</source>
        <translation>Знайдено адресу що дублюється. Відправлення на кожну адресу дозволяється лише один раз на кожну операцію переказу.</translation>
    </message>
    <message>
        <location filename="../sendcoinsdialog.cpp" line="150"/>
        <source>Error: Transaction creation failed.</source>
        <translation>Помилка: не вдалося створити переказ.</translation>
    </message>
    <message>
        <location filename="../sendcoinsdialog.cpp" line="155"/>
        <source>Error: The transaction was rejected. This might happen if some of the coins in your wallet were already spent, such as if you used a copy of wallet.dat and coins were spent in the copy but not marked as spent here.</source>
        <translation>Помилка: переказ було відхилено.  Це може статись, якщо декілька монет з вашого гаманця вже використані, наприклад, якщо ви використовуєте одну копію гаманця (wallet.dat), а монети були використані з іншої копії, але не позначені як використані в цій.</translation>
    </message>
</context>
<context>
    <name>SendCoinsEntry</name>
    <message>
        <location filename="../forms/sendcoinsentry.ui" line="14"/>
        <source>Form</source>
        <translation>Форма</translation>
    </message>
    <message>
        <location filename="../forms/sendcoinsentry.ui" line="29"/>
        <source>A&amp;mount:</source>
        <translation>&amp;Кількість:</translation>
    </message>
    <message>
        <location filename="../forms/sendcoinsentry.ui" line="103"/>
        <source>Choose address from address book</source>
        <translation>Вибрати адресу з адресної книги</translation>
    </message>
    <message>
        <location filename="../forms/sendcoinsentry.ui" line="137"/>
        <source>Remove this recipient</source>
        <translation>Видалити цього отримувача</translation>
    </message>
    <message>
        <location filename="../forms/sendcoinsentry.ui" line="66"/>
        <location filename="../sendcoinsentry.cpp" line="26"/>
        <source>Enter a label for this address to add it to your address book</source>
        <translation>Введіть мітку для цієї адреси для додавання її в адресну книгу</translation>
    </message>
    <message>
        <location filename="../forms/sendcoinsentry.ui" line="42"/>
        <source>Pay &amp;To:</source>
        <translation>&amp;Отримувач:</translation>
    </message>
    <message>
        <location filename="../forms/sendcoinsentry.ui" line="75"/>
        <source>&amp;Label:</source>
        <translation>&amp;Мітка:</translation>
    </message>
    <message>
        <location filename="../forms/sendcoinsentry.ui" line="93"/>
        <source>The address to send the payment to  (e.g. 1NS17iag9jJgTHD1VXjvLCEnZuQ3rJDE9L)</source>
        <translation>Адреса для отримувача платежу (наприклад, 1NS17iag9jJgTHD1VXjvLCEnZuQ3rJDE9L)</translation>
    </message>
    <message>
        <location filename="../forms/sendcoinsentry.ui" line="113"/>
        <source>Alt+A</source>
        <translation>Alt+A</translation>
    </message>
    <message>
        <location filename="../forms/sendcoinsentry.ui" line="130"/>
        <source>Alt+P</source>
        <translation>Alt+P</translation>
    </message>
    <message>
        <location filename="../forms/sendcoinsentry.ui" line="120"/>
        <source>Paste address from clipboard</source>
        <translation>Вставити адресу</translation>
    </message>
    <message>
        <location filename="../sendcoinsentry.cpp" line="25"/>
        <source>Enter a Bitcoin address (e.g. 1NS17iag9jJgTHD1VXjvLCEnZuQ3rJDE9L)</source>
        <translation>Введіть адресу Bitcoin (наприклад 1NS17iag9jJgTHD1VXjvLCEnZuQ3rJDE9L)</translation>
    </message>
</context>
<context>
    <name>TransactionDesc</name>
    <message>
        <location filename="../transactiondesc.cpp" line="30"/>
        <source>%1/unconfirmed</source>
        <translation>%1/не підтверджено</translation>
    </message>
    <message>
        <location filename="../transactiondesc.cpp" line="55"/>
        <source>, has not been successfully broadcast yet</source>
        <translation>, ще не було успішно розіслано</translation>
    </message>
    <message>
        <location filename="../transactiondesc.cpp" line="20"/>
        <source>Open for %1 blocks</source>
        <translation>Відкрити для %1 блоків</translation>
    </message>
    <message>
        <location filename="../transactiondesc.cpp" line="22"/>
        <source>Open until %1</source>
        <translation>Відкрити до %1</translation>
    </message>
    <message>
        <location filename="../transactiondesc.cpp" line="28"/>
        <source>%1/offline?</source>
        <translation>%1/поза інтернетом?</translation>
    </message>
    <message>
        <location filename="../transactiondesc.cpp" line="32"/>
        <source>%1 confirmations</source>
        <translation>%1 підтверджень</translation>
    </message>
    <message>
        <location filename="../transactiondesc.cpp" line="63"/>
        <source>&lt;b&gt;Date:&lt;/b&gt; </source>
        <translation>&lt;b&gt;Дата:&lt;/b&gt; </translation>
    </message>
    <message>
        <location filename="../transactiondesc.cpp" line="93"/>
        <source>unknown</source>
        <translation>невідомий</translation>
    </message>
    <message>
        <location filename="../transactiondesc.cpp" line="50"/>
        <source>&lt;b&gt;Status:&lt;/b&gt; </source>
        <translation>&lt;b&gt;Статус:&lt;/b&gt; </translation>
    </message>
    <message>
        <location filename="../transactiondesc.cpp" line="57"/>
        <source>, broadcast through %1 node</source>
        <translation>, розіслано через %1 вузол</translation>
    </message>
    <message>
        <location filename="../transactiondesc.cpp" line="59"/>
        <source>, broadcast through %1 nodes</source>
        <translation>, розіслано через %1 вузлів</translation>
    </message>
    <message>
        <location filename="../transactiondesc.cpp" line="70"/>
        <source>&lt;b&gt;Source:&lt;/b&gt; Generated&lt;br&gt;</source>
        <translation>&lt;b&gt;Джерело:&lt;/b&gt; згенеровано&lt;br&gt;</translation>
    </message>
    <message>
        <location filename="../transactiondesc.cpp" line="76"/>
        <location filename="../transactiondesc.cpp" line="93"/>
        <source>&lt;b&gt;From:&lt;/b&gt; </source>
        <translation>&lt;b&gt;Відправник:&lt;/b&gt;</translation>
    </message>
    <message>
        <location filename="../transactiondesc.cpp" line="94"/>
        <location filename="../transactiondesc.cpp" line="117"/>
        <location filename="../transactiondesc.cpp" line="176"/>
        <source>&lt;b&gt;To:&lt;/b&gt; </source>
        <translation>&lt;b&gt;Одержувач:&lt;/b&gt; </translation>
    </message>
    <message>
        <location filename="../transactiondesc.cpp" line="97"/>
        <source> (yours, label: </source>
        <translation> (Ваша, мітка: </translation>
    </message>
    <message>
        <location filename="../transactiondesc.cpp" line="99"/>
        <source> (yours)</source>
        <translation> (ваша)</translation>
    </message>
    <message>
        <location filename="../transactiondesc.cpp" line="136"/>
        <source>(%1 matures in %2 more blocks)</source>
        <translation>(%1 «дозріє» через %2 блоків)</translation>
    </message>
    <message>
        <location filename="../transactiondesc.cpp" line="184"/>
        <location filename="../transactiondesc.cpp" line="192"/>
        <location filename="../transactiondesc.cpp" line="207"/>
        <source>&lt;b&gt;Debit:&lt;/b&gt; </source>
        <translation>&lt;b&gt;Дебет:&lt;/b&gt;</translation>
    </message>
    <message>
        <location filename="../transactiondesc.cpp" line="198"/>
        <source>&lt;b&gt;Transaction fee:&lt;/b&gt; </source>
        <translation>&lt;b&gt;Комісія за переказ:&lt;/b&gt;</translation>
    </message>
    <message>
        <location filename="../transactiondesc.cpp" line="214"/>
        <source>&lt;b&gt;Net amount:&lt;/b&gt; </source>
        <translation>&lt;b&gt;Загальна сума:&lt;/b&gt; </translation>
    </message>
    <message>
        <location filename="../transactiondesc.cpp" line="220"/>
        <source>Message:</source>
        <translation>Повідомлення:</translation>
    </message>
    <message>
        <location filename="../transactiondesc.cpp" line="222"/>
        <source>Comment:</source>
        <translation>Коментар:</translation>
    </message>
    <message>
        <location filename="../transactiondesc.cpp" line="224"/>
        <source>Transaction ID:</source>
        <translation>ID транзакції:</translation>
    </message>
    <message>
        <location filename="../transactiondesc.cpp" line="227"/>
        <source>Generated coins must wait 120 blocks before they can be spent.  When you generated this block, it was broadcast to the network to be added to the block chain.  If it fails to get into the chain, it will change to &quot;not accepted&quot; and not be spendable.  This may occasionally happen if another node generates a block within a few seconds of yours.</source>
        <translation>Після генерації монет, потрібно зачекати 120 блоків, перш ніж їх можна буде використати.  Коли ви згенерували цей блок, його було відправлено в мережу для того, щоб він був доданий до ланцюжка блоків.  Якщо ця процедура не вдасться, статус буде змінено на «не підтверджено» і ви не зможете потратити згенеровані монету.  Таке може статись, якщо хтось інший згенерував блок на декілька секунд раніше.</translation>
    </message>
    <message>
        <location filename="../transactiondesc.cpp" line="134"/>
        <location filename="../transactiondesc.cpp" line="148"/>
        <location filename="../transactiondesc.cpp" line="193"/>
        <location filename="../transactiondesc.cpp" line="210"/>
        <source>&lt;b&gt;Credit:&lt;/b&gt; </source>
        <translation>&lt;b&gt;Кредит:&lt;/b&gt; </translation>
    </message>
    <message>
        <location filename="../transactiondesc.cpp" line="140"/>
        <source>(not accepted)</source>
        <translation>(не прийнято)</translation>
    </message>
</context>
<context>
    <name>TransactionDescDialog</name>
    <message>
        <location filename="../forms/transactiondescdialog.ui" line="14"/>
        <source>Transaction details</source>
        <translation>Деталі переказів</translation>
    </message>
    <message>
        <location filename="../forms/transactiondescdialog.ui" line="20"/>
        <source>This pane shows a detailed description of the transaction</source>
        <translation>Даний діалог показує детальну статистику по вибраному переказу</translation>
    </message>
</context>
<context>
    <name>TransactionTableModel</name>
    <message>
        <location filename="../transactiontablemodel.cpp" line="214"/>
        <source>Date</source>
        <translation>Дата</translation>
    </message>
    <message>
        <location filename="../transactiontablemodel.cpp" line="214"/>
        <source>Type</source>
        <translation>Тип</translation>
    </message>
    <message>
        <location filename="../transactiontablemodel.cpp" line="214"/>
        <source>Address</source>
        <translation>Адреса</translation>
    </message>
    <message>
        <location filename="../transactiontablemodel.cpp" line="214"/>
        <source>Amount</source>
        <translation>Кількість</translation>
    </message>
    <message numerus="yes">
        <location filename="../transactiontablemodel.cpp" line="277"/>
        <source>Open for %n block(s)</source>
        <translation>
            <numerusform>Відкрити для %n блоку</numerusform>
            <numerusform>Відкрити для %n блоків</numerusform>
            <numerusform>Відкрити для %n блоків</numerusform>
        </translation>
    </message>
    <message>
        <location filename="../transactiontablemodel.cpp" line="280"/>
        <source>Open until %1</source>
        <translation>Відкрити до %1</translation>
    </message>
    <message>
        <location filename="../transactiontablemodel.cpp" line="283"/>
        <source>Offline (%1 confirmations)</source>
        <translation>Поза інтернетом (%1 підтверджень)</translation>
    </message>
    <message>
        <location filename="../transactiontablemodel.cpp" line="286"/>
        <source>Unconfirmed (%1 of %2 confirmations)</source>
        <translation>Непідтверджено (%1 із %2 підтверджень)</translation>
    </message>
    <message>
        <location filename="../transactiontablemodel.cpp" line="289"/>
        <source>Confirmed (%1 confirmations)</source>
        <translation>Підтверджено (%1 підтверджень)</translation>
    </message>
    <message>
        <location filename="../transactiontablemodel.cpp" line="303"/>
        <source>This block was not received by any other nodes and will probably not be accepted!</source>
        <translation>Цей блок не був отриманий жодними іншими вузлами і, ймовірно, не буде прийнятий!</translation>
    </message>
    <message>
        <location filename="../transactiontablemodel.cpp" line="306"/>
        <source>Generated but not accepted</source>
        <translation>Згенеровано, але не підтверджено</translation>
    </message>
    <message>
        <location filename="../transactiontablemodel.cpp" line="349"/>
        <source>Received with</source>
        <translation>Отримано</translation>
    </message>
    <message>
        <location filename="../transactiontablemodel.cpp" line="351"/>
        <source>Received from</source>
        <translation>Отримано від</translation>
    </message>
    <message>
        <location filename="../transactiontablemodel.cpp" line="354"/>
        <source>Sent to</source>
        <translation>Відправлено</translation>
    </message>
    <message>
        <location filename="../transactiontablemodel.cpp" line="356"/>
        <source>Payment to yourself</source>
        <translation>Відправлено собі</translation>
    </message>
    <message>
        <location filename="../transactiontablemodel.cpp" line="358"/>
        <source>Mined</source>
        <translation>Добуто</translation>
    </message>
    <message>
        <location filename="../transactiontablemodel.cpp" line="396"/>
        <source>(n/a)</source>
        <translation>(недоступно)</translation>
    </message>
    <message>
        <location filename="../transactiontablemodel.cpp" line="595"/>
        <source>Transaction status. Hover over this field to show number of confirmations.</source>
        <translation>Статус переказу. Наведіть вказівник на це поле, щоб показати кількість підтверджень.</translation>
    </message>
    <message>
        <location filename="../transactiontablemodel.cpp" line="597"/>
        <source>Date and time that the transaction was received.</source>
        <translation>Дата і час, коли переказ було отримано.</translation>
    </message>
    <message>
        <location filename="../transactiontablemodel.cpp" line="599"/>
        <source>Type of transaction.</source>
        <translation>Тип переказу.</translation>
    </message>
    <message>
        <location filename="../transactiontablemodel.cpp" line="601"/>
        <source>Destination address of transaction.</source>
        <translation>Адреса отримувача</translation>
    </message>
    <message>
        <location filename="../transactiontablemodel.cpp" line="603"/>
        <source>Amount removed from or added to balance.</source>
        <translation>Сума, додана чи знята з балансу.</translation>
    </message>
    <message numerus="yes">
        <location filename="../transactiontablemodel.cpp" line="297"/>
        <source>Mined balance will be available in %n more blocks</source>
        <translation>
            <numerusform>Добутими монетами можна буде скористатись через %n блок</numerusform>
            <numerusform>Добутими монетами можна буде скористатись через %n блоки</numerusform>
            <numerusform>Добутими монетами можна буде скористатись через %n блоків</numerusform>
        </translation>
    </message>
</context>
<context>
    <name>TransactionView</name>
    <message>
        <location filename="../transactionview.cpp" line="127"/>
        <source>Edit label</source>
        <translation>Редагувати мітку</translation>
    </message>
    <message>
        <location filename="../transactionview.cpp" line="56"/>
        <source>Today</source>
        <translation>Сьогодні</translation>
    </message>
    <message>
        <location filename="../transactionview.cpp" line="59"/>
        <source>Last month</source>
        <translation>Минулого місяця</translation>
    </message>
    <message>
        <location filename="../transactionview.cpp" line="282"/>
        <source>Label</source>
        <translation>Мітка</translation>
    </message>
    <message>
        <location filename="../transactionview.cpp" line="76"/>
        <source>To yourself</source>
        <translation>Відправлені собі</translation>
    </message>
    <message>
        <location filename="../transactionview.cpp" line="78"/>
        <source>Other</source>
        <translation>Інше</translation>
    </message>
    <message>
        <location filename="../transactionview.cpp" line="279"/>
        <source>Confirmed</source>
        <translation>Підтверджені</translation>
    </message>
    <message>
        <location filename="../transactionview.cpp" line="55"/>
        <location filename="../transactionview.cpp" line="71"/>
        <source>All</source>
        <translation>Всі</translation>
    </message>
    <message>
        <location filename="../transactionview.cpp" line="77"/>
        <source>Mined</source>
        <translation>Добуті</translation>
    </message>
    <message>
        <location filename="../transactionview.cpp" line="90"/>
        <source>Min amount</source>
        <translation>Мінімальна сума</translation>
    </message>
    <message>
        <location filename="../transactionview.cpp" line="270"/>
        <source>Export Transaction Data</source>
        <translation>Експортувати дані переказів</translation>
    </message>
    <message>
        <location filename="../transactionview.cpp" line="280"/>
        <source>Date</source>
        <translation>Дата</translation>
    </message>
    <message>
        <location filename="../transactionview.cpp" line="61"/>
        <source>Range...</source>
        <translation>Проміжок</translation>
    </message>
    <message>
        <location filename="../transactionview.cpp" line="72"/>
        <source>Received with</source>
        <translation>Отримані на</translation>
    </message>
    <message>
        <location filename="../transactionview.cpp" line="74"/>
        <source>Sent to</source>
        <translation>Відправлені на</translation>
    </message>
    <message>
        <location filename="../transactionview.cpp" line="392"/>
        <source>to</source>
        <translation>до</translation>
    </message>
    <message>
        <location filename="../transactionview.cpp" line="84"/>
        <source>Enter address or label to search</source>
        <translation>Введіть адресу чи мітку для пошуку</translation>
    </message>
    <message>
        <location filename="../transactionview.cpp" line="124"/>
        <source>Copy address</source>
        <translation>Скопіювати адресу</translation>
    </message>
    <message>
        <location filename="../transactionview.cpp" line="125"/>
        <source>Copy label</source>
        <translation>Скопіювати мітку</translation>
    </message>
    <message>
        <location filename="../transactionview.cpp" line="126"/>
        <source>Copy amount</source>
        <translation>Копіювати кількість</translation>
    </message>
    <message>
        <location filename="../transactionview.cpp" line="284"/>
        <source>Amount</source>
        <translation>Кількість</translation>
    </message>
    <message>
        <location filename="../transactionview.cpp" line="285"/>
        <source>ID</source>
        <translation>Ідентифікатор</translation>
    </message>
    <message>
        <location filename="../transactionview.cpp" line="283"/>
        <source>Address</source>
        <translation>Адреса</translation>
    </message>
    <message>
        <location filename="../transactionview.cpp" line="289"/>
        <source>Error exporting</source>
        <translation>Помилка експорту</translation>
    </message>
    <message>
        <location filename="../transactionview.cpp" line="289"/>
        <source>Could not write to file %1.</source>
        <translation>Неможливо записати у файл %1</translation>
    </message>
    <message>
        <location filename="../transactionview.cpp" line="384"/>
        <source>Range:</source>
        <translation>Діапазон від:</translation>
    </message>
    <message>
        <location filename="../transactionview.cpp" line="271"/>
        <source>Comma separated file (*.csv)</source>
        <translation>Файли, розділені комою (*.csv)</translation>
    </message>
    <message>
        <location filename="../transactionview.cpp" line="57"/>
        <source>This week</source>
        <translation>На цьому тижні</translation>
    </message>
    <message>
        <location filename="../transactionview.cpp" line="58"/>
        <source>This month</source>
        <translation>На цьому місяці</translation>
    </message>
    <message>
        <location filename="../transactionview.cpp" line="60"/>
        <source>This year</source>
        <translation>Цього року</translation>
    </message>
    <message>
        <location filename="../transactionview.cpp" line="128"/>
        <source>Show details...</source>
        <translation>Показати деталі...</translation>
    </message>
    <message>
        <location filename="../transactionview.cpp" line="281"/>
        <source>Type</source>
        <translation>Тип</translation>
    </message>
</context>
<context>
    <name>WalletModel</name>
    <message>
        <location filename="../walletmodel.cpp" line="142"/>
        <source>Sending...</source>
        <translation>Відправка...</translation>
    </message>
</context>
<context>
    <name>bitcoin-core</name>
    <message>
        <location filename="../bitcoinstrings.cpp" line="42"/>
        <source>Usage:</source>
        <translation>Вкористання:</translation>
    </message>
    <message>
        <location filename="../bitcoinstrings.cpp" line="113"/>
        <source>Loading addresses...</source>
        <translation>Завантаження адрес...</translation>
    </message>
    <message>
        <location filename="../bitcoinstrings.cpp" line="41"/>
        <source>Bitcoin version</source>
        <translation>Версія</translation>
    </message>
    <message>
        <location filename="../bitcoinstrings.cpp" line="117"/>
        <source>Loading wallet...</source>
        <translation>Завантаження гаманця...</translation>
    </message>
    <message>
        <location filename="../bitcoinstrings.cpp" line="115"/>
        <source>Loading block index...</source>
        <translation>Завантаження індексу блоків...</translation>
    </message>
    <message>
        <location filename="../bitcoinstrings.cpp" line="46"/>
        <source>Options:</source>
        <translation>Параметри:
</translation>
    </message>
    <message>
        <location filename="../bitcoinstrings.cpp" line="112"/>
        <source>Bitcoin</source>
        <translation>Bitcoin</translation>
    </message>
    <message>
        <location filename="../bitcoinstrings.cpp" line="133"/>
        <source>Unable to bind to port %d on this computer.  Bitcoin is probably already running.</source>
        <translation>Неможливо прив’язати до порту %d на цьому комп’ютері.  Молживо гаманець вже запущено.</translation>
    </message>
    <message>
        <location filename="../bitcoinstrings.cpp" line="127"/>
        <source>Invalid -proxy address</source>
        <translation>Помилка в адресі проксі-сервера</translation>
    </message>
    <message>
        <location filename="../bitcoinstrings.cpp" line="20"/>
        <source>Warning: Disk space is low</source>
        <translation>Увага: На диску мало вільного місця</translation>
    </message>
    <message>
        <location filename="../bitcoinstrings.cpp" line="119"/>
        <source>Error loading wallet.dat: Wallet requires newer version of Bitcoin</source>
        <translation>Помилка при завантаженні wallet.dat: Гаманець потребує новішої версії Біткоін-клієнта</translation>
    </message>
    <message>
        <location filename="../bitcoinstrings.cpp" line="43"/>
        <source>Send command to -server or bitcoind</source>
        <translation>Відправити команду серверу -server чи демону
</translation>
    </message>
    <message>
        <location filename="../bitcoinstrings.cpp" line="44"/>
        <source>List commands</source>
        <translation>Список команд
</translation>
    </message>
    <message>
        <location filename="../bitcoinstrings.cpp" line="45"/>
        <source>Get help for a command</source>
        <translation>Отримати довідку по команді
</translation>
    </message>
    <message>
        <location filename="../bitcoinstrings.cpp" line="114"/>
        <source>Error loading addr.dat</source>
        <translation>Помилка при завантаженні addr.dat</translation>
    </message>
    <message>
        <location filename="../bitcoinstrings.cpp" line="47"/>
        <source>Specify configuration file (default: bitcoin.conf)</source>
        <translation>Вкажіть файл конфігурації (за промовчуванням: bitcoin.conf)
</translation>
    </message>
    <message>
        <location filename="../bitcoinstrings.cpp" line="8"/>
        <source>Error: Wallet locked, unable to create transaction  </source>
        <translation type="unfinished"></translation>
    </message>
    <message>
        <location filename="../bitcoinstrings.cpp" line="9"/>
        <source>Error: This transaction requires a transaction fee of at least %s because of its amount, complexity, or use of recently received funds  </source>
        <translation type="unfinished">Цей переказ перевищує максимально допустимий розмір. Проте ви можете здійснити її, додавши комісію в %1, яка відправиться тим вузлам що оброблять ваш переказ, та допоможе підтримати мережу. Ви хочете додати комісію?</translation>
    </message>
    <message>
        <location filename="../bitcoinstrings.cpp" line="18"/>
        <source>Invalid amount</source>
        <translation type="unfinished"></translation>
    </message>
    <message>
        <location filename="../bitcoinstrings.cpp" line="21"/>
        <source>To use the %s option</source>
        <translation type="unfinished"></translation>
    </message>
    <message>
        <location filename="../bitcoinstrings.cpp" line="22"/>
        <source>%s, you must set a rpcpassword in the configuration file:
 %s
It is recommended you use the following random password:
rpcuser=bitcoinrpc
rpcpassword=%s
(you do not need to remember this password)
If the file does not exist, create it with owner-readable-only file permissions.
</source>
        <translation type="unfinished"></translation>
    </message>
    <message>
        <location filename="../bitcoinstrings.cpp" line="31"/>
        <source>Error</source>
        <translation type="unfinished"></translation>
    </message>
    <message>
        <location filename="../bitcoinstrings.cpp" line="32"/>
        <source>An error occurred while setting up the RPC port %i for listening: %s</source>
        <translation type="unfinished"></translation>
    </message>
    <message>
        <location filename="../bitcoinstrings.cpp" line="33"/>
        <source>You must set rpcpassword=&lt;password&gt; in the configuration file:
%s
If the file does not exist, create it with owner-readable-only file permissions.</source>
        <translation type="unfinished"></translation>
    </message>
    <message>
        <location filename="../bitcoinstrings.cpp" line="48"/>
        <source>Specify pid file (default: bitcoind.pid)</source>
        <translation>Вкажіть pid-файл (за промовчуванням: bitcoind.pid)
</translation>
    </message>
    <message>
        <location filename="../bitcoinstrings.cpp" line="49"/>
        <source>Generate coins</source>
        <translation>Генерувати монети
</translation>
    </message>
    <message>
        <location filename="../bitcoinstrings.cpp" line="50"/>
        <source>Don&apos;t generate coins</source>
        <translation>Не генерувати монети
</translation>
    </message>
    <message>
        <location filename="../bitcoinstrings.cpp" line="52"/>
        <source>Show splash screen on startup (default: 1)</source>
        <translation type="unfinished"></translation>
    </message>
    <message>
        <location filename="../bitcoinstrings.cpp" line="53"/>
        <source>Specify data directory</source>
        <translation>Вкажіть робочий каталог
</translation>
    </message>
    <message>
        <location filename="../bitcoinstrings.cpp" line="54"/>
        <source>Set database cache size in megabytes (default: 25)</source>
        <translation type="unfinished"></translation>
    </message>
    <message>
        <location filename="../bitcoinstrings.cpp" line="55"/>
        <source>Set database disk log size in megabytes (default: 100)</source>
        <translation type="unfinished"></translation>
    </message>
    <message>
        <location filename="../bitcoinstrings.cpp" line="56"/>
        <source>Specify connection timeout (in milliseconds)</source>
        <translation>Вкажіть таймаут з’єднання (в мілісекундах)
</translation>
    </message>
    <message>
        <location filename="../bitcoinstrings.cpp" line="59"/>
        <source>Listen for connections on &lt;port&gt; (default: 8333 or testnet: 18333)</source>
        <translation>Чекати на з&apos;єднання на порту (по замовченню 8333 або тестова мережа 18333)</translation>
    </message>
    <message>
        <location filename="../bitcoinstrings.cpp" line="60"/>
        <source>Maintain at most &lt;n&gt; connections to peers (default: 125)</source>
        <translation>Підтримувати не більше &lt;n&gt; зв&apos;язків з колегами (за замовчуванням: 125)</translation>
    </message>
    <message>
        <location filename="../bitcoinstrings.cpp" line="63"/>
        <source>Find peers using internet relay chat (default: 0)</source>
        <translation type="unfinished"></translation>
    </message>
    <message>
        <location filename="../bitcoinstrings.cpp" line="64"/>
        <source>Accept connections from outside (default: 1)</source>
        <translation type="unfinished"></translation>
    </message>
    <message>
        <location filename="../bitcoinstrings.cpp" line="65"/>
        <source>Set language, for example &quot;de_DE&quot; (default: system locale)</source>
        <translation type="unfinished"></translation>
    </message>
    <message>
        <location filename="../bitcoinstrings.cpp" line="66"/>
        <source>Find peers using DNS lookup (default: 1)</source>
        <translation type="unfinished"></translation>
    </message>
    <message>
        <location filename="../bitcoinstrings.cpp" line="68"/>
        <source>Number of seconds to keep misbehaving peers from reconnecting (default: 86400)</source>
        <translation>Максимальній розмір вхідного буферу на одне з&apos;єднання (за замовчуванням 86400)</translation>
    </message>
    <message>
        <location filename="../bitcoinstrings.cpp" line="75"/>
        <source>Detach block and address databases. Increases shutdown time (default: 0)</source>
        <translation type="unfinished"></translation>
    </message>
    <message>
        <location filename="../bitcoinstrings.cpp" line="77"/>
        <source>Fee per KB to add to transactions you send</source>
        <translation>Комісія за Кб
</translation>
    </message>
    <message>
        <location filename="../bitcoinstrings.cpp" line="51"/>
        <source>Start minimized</source>
        <translation>Запускати згорнутим
</translation>
    </message>
    <message>
        <location filename="../bitcoinstrings.cpp" line="57"/>
        <source>Connect through socks4 proxy</source>
        <translation>Підключитись через SOCKS4-проксі
</translation>
    </message>
    <message>
        <location filename="../bitcoinstrings.cpp" line="95"/>
        <source>Rescan the block chain for missing wallet transactions</source>
        <translation>Пересканувати ланцюжок блоків, в пошуку втрачених переказів
</translation>
    </message>
    <message>
        <location filename="../bitcoinstrings.cpp" line="58"/>
        <source>Allow DNS lookups for addnode and connect</source>
        <translation>Дозволити пошук в DNS для команд «addnode» і «connect»
</translation>
    </message>
    <message>
        <location filename="../bitcoinstrings.cpp" line="61"/>
        <source>Add a node to connect to and attempt to keep the connection open</source>
        <translation type="unfinished">Додати вузол для підключення and attempt to keep the connection open</translation>
    </message>
    <message>
        <location filename="../bitcoinstrings.cpp" line="62"/>
        <source>Connect only to the specified node</source>
        <translation>Підключитись лише до вказаного вузла
</translation>
    </message>
    <message>
        <location filename="../bitcoinstrings.cpp" line="85"/>
        <source>Username for JSON-RPC connections</source>
        <translation>Ім’я користувача для JSON-RPC-з’єднань
</translation>
    </message>
    <message>
<<<<<<< HEAD
        <location filename="../bitcoinstrings.cpp" line="71"/>
=======
        <location filename="../bitcoinstrings.cpp" line="27"/>
        <source>Add a node to connect to and attempt to keep the connection open</source>
        <translation>Додати вузол для підключення and attempt to keep the connection open</translation>
    </message>
    <message>
        <location filename="../bitcoinstrings.cpp" line="37"/>
>>>>>>> be2e2845
        <source>Maximum per-connection receive buffer, &lt;n&gt;*1000 bytes (default: 10000)</source>
        <translation>Максимальоий буфер , &lt;n&gt; * 1000 байт (за умовчанням: 10000)</translation>
    </message>
    <message>
        <location filename="../bitcoinstrings.cpp" line="109"/>
        <source>Cannot obtain a lock on data directory %s.  Bitcoin is probably already running.</source>
        <translation>Неможливо встановити блокування на робочий каталог %s.  Можливо, гаманець вже запущено.</translation>
    </message>
    <message>
        <location filename="../bitcoinstrings.cpp" line="122"/>
        <source>Cannot downgrade wallet</source>
        <translation type="unfinished"></translation>
    </message>
    <message>
        <location filename="../bitcoinstrings.cpp" line="123"/>
        <source>Cannot initialize keypool</source>
        <translation type="unfinished"></translation>
    </message>
    <message>
        <location filename="../bitcoinstrings.cpp" line="124"/>
        <source>Cannot write default address</source>
        <translation type="unfinished"></translation>
    </message>
    <message>
        <location filename="../bitcoinstrings.cpp" line="126"/>
        <source>Done loading</source>
        <translation>Завантаження завершене</translation>
    </message>
    <message>
        <location filename="../bitcoinstrings.cpp" line="128"/>
        <source>Invalid amount for -paytxfee=&lt;amount&gt;</source>
        <translation>Помилка у величині комісії</translation>
    </message>
    <message>
        <location filename="../bitcoinstrings.cpp" line="132"/>
        <source>Error: CreateThread(StartNode) failed</source>
        <translation>Помилка: CreateThread(StartNode) дала збій</translation>
    </message>
    <message>
        <location filename="../bitcoinstrings.cpp" line="38"/>
        <source>Warning: Please check that your computer&apos;s date and time are correct.  If your clock is wrong Bitcoin will not work properly.</source>
        <translation>Увага: будь ласка, перевірте дату і час на свому комп’ютері.  Якщо ваш годинник йде неправильно, Bitcoin може працювати некоректно.</translation>
    </message>
    <message>
        <location filename="../bitcoinstrings.cpp" line="129"/>
        <source>Warning: -paytxfee is set very high.  This is the transaction fee you will pay if you send a transaction.</source>
        <translation>Увага: встановлено занадто велику комісію (-paytxfee).  Комісія зніматиметься кожен раз коли ви проводитимете перекази.</translation>
    </message>
    <message>
        <location filename="../bitcoinstrings.cpp" line="125"/>
        <source>Rescanning...</source>
        <translation>Сканування...</translation>
    </message>
    <message>
        <location filename="../bitcoinstrings.cpp" line="12"/>
        <source>Error: Transaction creation failed  </source>
        <translation>Помилка: не вдалося створити переказ  </translation>
    </message>
    <message>
        <location filename="../bitcoinstrings.cpp" line="13"/>
        <source>Sending...</source>
        <translation>Відправлення...</translation>
    </message>
    <message>
        <location filename="../bitcoinstrings.cpp" line="14"/>
        <source>Error: The transaction was rejected.  This might happen if some of the coins in your wallet were already spent, such as if you used a copy of wallet.dat and coins were spent in the copy but not marked as spent here.</source>
        <translation>Помилка: переказ було відхилено.  Це може статись, якщо декілька монет з вашого гаманця вже використані, наприклад, якщо ви використовуєте одну копію гаманця (wallet.dat), а монети були використані з іншої копії, але не позначені як використані в цій.</translation>
    </message>
    <message>
        <location filename="../bitcoinstrings.cpp" line="19"/>
        <source>Insufficient funds</source>
        <translation>Недостатньо коштів</translation>
    </message>
    <message>
        <location filename="../bitcoinstrings.cpp" line="116"/>
        <source>Error loading blkindex.dat</source>
        <translation>Помилка при завантаженні blkindex.dat </translation>
    </message>
    <message>
        <location filename="../bitcoinstrings.cpp" line="118"/>
        <source>Error loading wallet.dat: Wallet corrupted</source>
        <translation>Помилка при завантаженні wallet.dat: Гаманець пошкоджено      </translation>
    </message>
    <message>
        <location filename="../bitcoinstrings.cpp" line="120"/>
        <source>Wallet needed to be rewritten: restart Bitcoin to complete</source>
        <translation>Потрібно перезаписати гаманець: перезапустіть Біткоін-клієнт для завершення</translation>
    </message>
    <message>
        <location filename="../bitcoinstrings.cpp" line="121"/>
        <source>Error loading wallet.dat</source>
        <translation>Помилка при завантаженні wallet.dat</translation>
    </message>
    <message>
        <location filename="../bitcoinstrings.cpp" line="67"/>
        <source>Threshold for disconnecting misbehaving peers (default: 100)</source>
        <translation>Поріг відключення неправильно підєднаних пірів (за замовчуванням: 100)</translation>
    </message>
    <message>
        <location filename="../bitcoinstrings.cpp" line="72"/>
        <source>Maximum per-connection send buffer, &lt;n&gt;*1000 bytes (default: 10000)</source>
        <translation>Максимальній розмір виіхідного буферу на одне з&apos;єднання (за замовчуванням 10000)</translation>
    </message>
    <message>
        <location filename="../bitcoinstrings.cpp" line="73"/>
        <source>Use Universal Plug and Play to map the listening port (default: 1)</source>
        <translation type="unfinished">Намагатись використовувати UPnP для відображення порту що прослуховується на роутері (default: 1)</translation>
    </message>
    <message>
        <location filename="../bitcoinstrings.cpp" line="74"/>
        <source>Use Universal Plug and Play to map the listening port (default: 0)</source>
        <translation type="unfinished">Намагатись використовувати UPnP для відображення порту що прослуховується на роутері (default: 0)</translation>
    </message>
    <message>
        <location filename="../bitcoinstrings.cpp" line="78"/>
        <source>Accept command line and JSON-RPC commands</source>
        <translation>Приймати команди із командного рядка та команди JSON-RPC
</translation>
    </message>
    <message>
        <location filename="../bitcoinstrings.cpp" line="79"/>
        <source>Run in the background as a daemon and accept commands</source>
        <translation>Запустити в фоновому режимі (як демон) та приймати команди
</translation>
    </message>
    <message>
        <location filename="../bitcoinstrings.cpp" line="80"/>
        <source>Use the test network</source>
        <translation>Використовувати тестову мережу
</translation>
    </message>
    <message>
        <location filename="../bitcoinstrings.cpp" line="81"/>
        <source>Output extra debugging information</source>
        <translation>Виводити більше налагоджувальної інформації</translation>
    </message>
    <message>
        <location filename="../bitcoinstrings.cpp" line="82"/>
        <source>Prepend debug output with timestamp</source>
        <translation>Доповнювати налагоджувальний вивід відміткою часу</translation>
    </message>
    <message>
        <location filename="../bitcoinstrings.cpp" line="83"/>
        <source>Send trace/debug info to console instead of debug.log file</source>
        <translation>Відсилаті налагоджувальну інформацію на консоль, а не у файл debug.log</translation>
    </message>
    <message>
        <location filename="../bitcoinstrings.cpp" line="84"/>
        <source>Send trace/debug info to debugger</source>
        <translation>Відсилаті налагоджувальну інформацію до налагоджувача</translation>
    </message>
    <message>
        <location filename="../bitcoinstrings.cpp" line="86"/>
        <source>Password for JSON-RPC connections</source>
        <translation>Пароль для JSON-RPC-з’єднань
</translation>
    </message>
    <message>
        <location filename="../bitcoinstrings.cpp" line="87"/>
        <source>Listen for JSON-RPC connections on &lt;port&gt; (default: 8332)</source>
        <translation>Прослуховувати &lt;port&gt; для JSON-RPC-з’єднань (за промовчуванням: 8332)
</translation>
    </message>
    <message>
        <location filename="../bitcoinstrings.cpp" line="88"/>
        <source>Allow JSON-RPC connections from specified IP address</source>
        <translation>Дозволити JSON-RPC-з’єднання з вказаної IP-адреси
</translation>
    </message>
    <message>
        <location filename="../bitcoinstrings.cpp" line="89"/>
        <source>Send commands to node running on &lt;ip&gt; (default: 127.0.0.1)</source>
        <translation>Відправляти команди на вузол, запущений на &lt;ip&gt; (за промовчуванням: 127.0.0.1)
</translation>
    </message>
    <message>
        <location filename="../bitcoinstrings.cpp" line="90"/>
        <source>Execute command when the best block changes (%s in cmd is replaced by block hash)</source>
        <translation type="unfinished"></translation>
    </message>
    <message>
        <location filename="../bitcoinstrings.cpp" line="93"/>
        <source>Upgrade wallet to latest format</source>
        <translation type="unfinished"></translation>
    </message>
    <message>
        <location filename="../bitcoinstrings.cpp" line="94"/>
        <source>Set key pool size to &lt;n&gt; (default: 100)</source>
        <translation>Встановити розмір пулу ключів &lt;n&gt; (за промовчуванням: 100)
</translation>
    </message>
    <message>
        <location filename="../bitcoinstrings.cpp" line="96"/>
        <source>How many blocks to check at startup (default: 2500, 0 = all)</source>
        <translation type="unfinished"></translation>
    </message>
    <message>
        <location filename="../bitcoinstrings.cpp" line="97"/>
        <source>How thorough the block verification is (0-6, default: 1)</source>
        <translation type="unfinished"></translation>
    </message>
    <message>
        <location filename="../bitcoinstrings.cpp" line="98"/>
        <source>
SSL options: (see the Bitcoin Wiki for SSL setup instructions)</source>
        <translation>
Параметри SSL: (див. Bitcoin Wiki)
</translation>
    </message>
    <message>
        <location filename="../bitcoinstrings.cpp" line="101"/>
        <source>Use OpenSSL (https) for JSON-RPC connections</source>
        <translation>Використовувати OpenSSL (https) для JSON-RPC-з’єднань
</translation>
    </message>
    <message>
        <location filename="../bitcoinstrings.cpp" line="102"/>
        <source>Server certificate file (default: server.cert)</source>
        <translation>Сертифікату сервера (за промовчуванням: server.cert)
</translation>
    </message>
    <message>
        <location filename="../bitcoinstrings.cpp" line="103"/>
        <source>Server private key (default: server.pem)</source>
        <translation>Закритий ключ сервера (за промовчуванням: server.pem)
</translation>
    </message>
    <message>
        <location filename="../bitcoinstrings.cpp" line="104"/>
        <source>Acceptable ciphers (default: TLSv1+HIGH:!SSLv2:!aNULL:!eNULL:!AH:!3DES:@STRENGTH)</source>
        <translation>Допустимі шифри (за промовчуванням: TLSv1+HIGH:!SSLv2:!aNULL:!eNULL:!AH:!3DES:@STRENGTH)
</translation>
    </message>
    <message>
        <location filename="../bitcoinstrings.cpp" line="107"/>
        <source>This help message</source>
        <translation>Дана довідка
</translation>
    </message>
    <message>
        <location filename="../bitcoinstrings.cpp" line="108"/>
        <source>Usage</source>
        <translation>Вкористання</translation>
    </message>
</context>
</TS><|MERGE_RESOLUTION|>--- conflicted
+++ resolved
@@ -590,7 +590,7 @@
     <message>
         <location filename="../bitcoingui.cpp" line="519"/>
         <source>Downloaded %1 of %2 blocks of transaction history (%3% done).</source>
-        <translation type="unfinished">Завантажено %1 з %2 блоків історії переказів (%3% done).</translation>
+        <translation>Завантажено %1 з %2 блоків історії переказів (%3% done).</translation>
     </message>
     <message>
         <location filename="../bitcoingui.cpp" line="665"/>
@@ -1770,7 +1770,7 @@
     <message>
         <location filename="../bitcoinstrings.cpp" line="9"/>
         <source>Error: This transaction requires a transaction fee of at least %s because of its amount, complexity, or use of recently received funds  </source>
-        <translation type="unfinished">Цей переказ перевищує максимально допустимий розмір. Проте ви можете здійснити її, додавши комісію в %1, яка відправиться тим вузлам що оброблять ваш переказ, та допоможе підтримати мережу. Ви хочете додати комісію?</translation>
+        <translation>Цей переказ перевищує максимально допустимий розмір. Проте ви можете здійснити її, додавши комісію в %1, яка відправиться тим вузлам що оброблять ваш переказ, та допоможе підтримати мережу. Ви хочете додати комісію?</translation>
     </message>
     <message>
         <location filename="../bitcoinstrings.cpp" line="18"/>
@@ -1929,7 +1929,7 @@
     <message>
         <location filename="../bitcoinstrings.cpp" line="61"/>
         <source>Add a node to connect to and attempt to keep the connection open</source>
-        <translation type="unfinished">Додати вузол для підключення and attempt to keep the connection open</translation>
+        <translation>Додати вузол для підключення and attempt to keep the connection open</translation>
     </message>
     <message>
         <location filename="../bitcoinstrings.cpp" line="62"/>
@@ -1944,16 +1944,7 @@
 </translation>
     </message>
     <message>
-<<<<<<< HEAD
         <location filename="../bitcoinstrings.cpp" line="71"/>
-=======
-        <location filename="../bitcoinstrings.cpp" line="27"/>
-        <source>Add a node to connect to and attempt to keep the connection open</source>
-        <translation>Додати вузол для підключення and attempt to keep the connection open</translation>
-    </message>
-    <message>
-        <location filename="../bitcoinstrings.cpp" line="37"/>
->>>>>>> be2e2845
         <source>Maximum per-connection receive buffer, &lt;n&gt;*1000 bytes (default: 10000)</source>
         <translation>Максимальоий буфер , &lt;n&gt; * 1000 байт (за умовчанням: 10000)</translation>
     </message>
